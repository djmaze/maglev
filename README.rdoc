== MagLev Alpha

=== Minimum Requirements
* 64-bit hardware. There are no plans for a 32-bit version.
* 64-bit Linux, Mac OS X, or Solaris X86 operating system
* a version of rake installed in /usr/bin/rake 
* root access so you can increase default shared memory settings (only during initial install)

== Getting started

Create a MagLev directory. Its name doesn't matter. Put the installer or git clone there.
It needs to be writable, as files are put there by installations and updates.

=== Installing the zipped version

We recommend this version unless you want to participate in MagLev development
or want access to the absolute latest code. It changes more slowly than the
github version, and it has undergone more testing.

You'll need to know a version number to install.
<<<<<<< HEAD
The MagLev Alpha version on 27-Nov-09 is 22603. Check for later versions on 
=======
The MagLev Alpha version on 03-Dec-09 is 22619. Check for later versions on 
>>>>>>> 7c7c0318
Twitter[http://twitter.com/maglev] or the {MagLev Discussion Google Group}[http://groups.google.com/group/maglev-discussion].

First, download and unzip the installer from
http://maglev.gemstone.com/files/MagLev-installer.zip

The first time you install MagLev use <tt>installMaglev.sh</tt>. It
checks that your hardware will run MagLev, and sets appropriate shared
memory settings. It's safe to run multiple times, it won't overwrite
things it's already done. Subsequently, use <tt>upgradeMaglev.sh</tt>. 
It skips the checks run by <tt>installMaglev.sh</tt>. You must supply the
version number as a parameter, <em>e.g.</em>
<<<<<<< HEAD
  ./installMaglev.sh 22603
  ./upgradeMaglev.sh 22603
=======
  ./installMaglev.sh 22619
  ./upgradeMaglev.sh 22619
>>>>>>> 7c7c0318

The installer is somewhat verbose. That's so you can more easily debug
installation problems.

Note: This installer/updater creates a separate (sub)directory for
each new version of MagLev. Reverting to an older version is as simple as
stopping MagLev, changing $MAGLEV_HOME to point to the prior version, and restarting.

=== Installing from the github repository

This version is best for MagLev contributors and for developers who 
want to live on the bleeding edge or use git functionality. It can be less stable
than the zipped version.

First, clone the MagLev github repository, <em>i.e.</em> 
  git clone git://github.com/MagLev/maglev.git 
and cd to the resulting directory.

To use MagLev, you need to run <tt>install.sh</tt> at least once.  After
that, everytime you do a 'git pull' you need to run <tt>update.sh</tt>
to ensure you have the corresponding GemStone 3.x binaries. Otherwise,
you might get version skew that prevents MagLev from running correctly.
I'll tweet about any 'git only' updates, but if you're more than one update
behind you still might need to run <tt>update.sh</tt>.
You don't need to know a version number to install. The installer/updater
figures that out from the version.txt file.

You'll have all the functionality of git, but unless you create a new
clone for each release, you may be unable to revert to an earlier version.
Why? The install/upgrade script creates a new copy of the MagLev data
repository including persistent kernel code. The scripts make one level of backup, but
we won't be providing migration scripts during Alpha.

== Running MagLev

Start the server by either running <tt>rake maglev:start</tt> from within your $MAGLEV_HOME directory tree, or running <tt>maglev start</tt> (which counts on $MAGLEV_HOME being set and $MAGLEV_HOME/bin being in your $PATH.

Useful commands include <tt>maglev-irb</tt>, <tt>maglev-ruby</tt>, and <tt>maglev-gem</tt>. MagLev code is in <tt>src</tt>, examples are in <tt>examples</tt>, some docs are in <tt>html</tt>. You'll find a few README files, too. 

Stop the server by running <tt>rake maglev:stop</tt> or <tt>maglev stop</tt>.

== Tips and troubleshooting

* rake needs to be in your PATH. It's needed to install and to bootstrap MagLev.
  The MagLev installer expects rake to be in /usr/bin/rake. You shouldn't install
  rake into MagLev -- it won't work.

* You need to start MagLev before running "maglev-ruby", "maglev-gem", or "maglev-irb". Either
  "rake maglev:start" or "maglev start" will do that. While not strictly required it's better to
  stop MagLev before turning off your machine. i.e. "rake maglev:stop" or "maglev stop".

* If you get this error when running maglev:start:
    rake aborted!
    Don't know how to build task 'maglev:start'
  it indicates /usr/bin/rake wasn't found during installation and so important
  steps were skipped. You can re-run the installer, or try this:
    rake stone:create[maglev]

* if you get an error starting maglev-irb, try "maglev-irb -f". It's likely
  something in your .irbrc is breaking maglev-irb.

* RubyGems 1.3.5 is preinstalled. The command to use it is "maglev-gem". For
  example: "maglev-gem install sinatra" will install both Sinatra and Rack
  into MagLev. Gems that use C extensions won't work. Many other gems may 
  install, but not work correctly at this time. :-(

* If you get an error like this when running "maglev-gem":
    line 8: require: command not found 
  it indicates your system thinks "maglev-gem" is a shell script.
  The first line of "maglev-gem" should be:
    #!/usr/bin/env maglev-ruby
  If it's not, either reinstall MagLev or correct the first line of
  bin/maglev-gem

* If you get an error like this when running "maglev-gem install sinatra":
    ERROR:  While executing gem ... (NoMethodError)
        NoMethodError: undefined method `component_ary' for
  MagLev may be having a problem parsing your .gemrc.
  Try removing duplicates from your .gemrc, especially if some have trailing 
  slashes and some don't. We're currently investigating this further.
      - http://gemcutter.org
      - http://gems.rubyforge.org/
      - http://gems.github.com
      - http://gemcutter.org/
      - http://gems.rubyforge.org

* If you get a "NoMethodError" such as the following:
        Coercion error: nil.to_str => String failed:
    (NoMethodError: undefined method `to_str' for )
  It will help us debug it if you send a stack trace. 
  Setting "-d" in the environment variable MAGLEV_OPTS should leave you
  at a topaz prompt when you hit the error. Then execute the following
  sequence of commands. Be aware you may see a lot of output, which will
  also wind up in the file "stack.out"
    output push stack.out
    where
    stack
    output pop
  Other useful MAGLEV_OPTS switches include "traceload", i.e.:
    export MAGLEV_OPTS="-d -MtraceLoad"
  for more info on MAGLEV_OPTS type "maglev-ruby -h"

* MagLev has {ACID transactions}[http://en.wikipedia.org/wiki/ACID].
  To share persistent objects between two running
  VM's you need to make use of <tt>Maglev.commit_transaction</tt> and
  <tt>Maglev.abort_transaction</tt>.
  Read the persistence-api docs for more info.
<|MERGE_RESOLUTION|>--- conflicted
+++ resolved
@@ -18,11 +18,7 @@
 github version, and it has undergone more testing.
 
 You'll need to know a version number to install.
-<<<<<<< HEAD
-The MagLev Alpha version on 27-Nov-09 is 22603. Check for later versions on 
-=======
 The MagLev Alpha version on 03-Dec-09 is 22619. Check for later versions on 
->>>>>>> 7c7c0318
 Twitter[http://twitter.com/maglev] or the {MagLev Discussion Google Group}[http://groups.google.com/group/maglev-discussion].
 
 First, download and unzip the installer from
@@ -34,13 +30,8 @@
 things it's already done. Subsequently, use <tt>upgradeMaglev.sh</tt>. 
 It skips the checks run by <tt>installMaglev.sh</tt>. You must supply the
 version number as a parameter, <em>e.g.</em>
-<<<<<<< HEAD
-  ./installMaglev.sh 22603
-  ./upgradeMaglev.sh 22603
-=======
   ./installMaglev.sh 22619
   ./upgradeMaglev.sh 22619
->>>>>>> 7c7c0318
 
 The installer is somewhat verbose. That's so you can more easily debug
 installation problems.
