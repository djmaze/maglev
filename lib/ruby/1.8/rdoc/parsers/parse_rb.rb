#!/usr/local/bin/ruby

# Parse a Ruby source file, building a set of objects
# representing the modules, classes, methods,
# requires, and includes we find (these classes
# are defined in code_objects.rb).

# This file contains stuff stolen outright from:
#
#   rtags.rb -
#   ruby-lex.rb - ruby lexcal analizer
#   ruby-token.rb - ruby tokens
#     by Keiju ISHITSUKA (Nippon Rational Inc.)
#

require "e2mmap"
require "irb/slex"

require "rdoc/code_objects"
require "rdoc/tokenstream"

require "rdoc/markup/simple_markup/preprocess"

require "rdoc/parsers/parserfactory"

$TOKEN_DEBUG = $DEBUG

# Definitions of all tokens involved in the lexical analysis

module RubyToken
  EXPR_BEG   = :EXPR_BEG
  EXPR_MID   = :EXPR_MID
  EXPR_END   = :EXPR_END
  EXPR_ARG   = :EXPR_ARG
  EXPR_FNAME = :EXPR_FNAME
  EXPR_DOT   = :EXPR_DOT
  EXPR_CLASS = :EXPR_CLASS

  class Token
    NO_TEXT = "??".freeze
    attr :text

    def initialize(line_no, char_no)
      @line_no = line_no
      @char_no = char_no
      @text    = NO_TEXT
    end

    # Because we're used in contexts that expect to return a token,
    # we set the text string and then return ourselves
    def set_text(text)
      @text = text
      self
    end

    attr_reader :line_no, :char_no, :text
  end

  class TkNode < Token
    attr :node
  end

  class TkId < Token
    def initialize(line_no, char_no, name)
      super(line_no, char_no)
      @name = name
    end
    attr :name
  end

  class TkKW < TkId
  end

  class TkVal < Token
    def initialize(line_no, char_no, value = nil)
      super(line_no, char_no)
      set_text(value)
    end
  end

  class TkOp < Token
    def name
      self.class.op_name
    end
  end

  class TkOPASGN < TkOp
    def initialize(line_no, char_no, op)
      super(line_no, char_no)
      op = TkReading2Token[op] unless op._isSymbol
      @op = op
    end
    attr :op
  end

  class TkUnknownChar < Token
    def initialize(line_no, char_no, id)
      super(line_no, char_no)
      @name = char_no.chr
    end
    attr :name
  end

  class TkError < Token
  end

  def set_token_position(line, char)
    @prev_line_no = line
    @prev_char_no = char
  end

  def Token(token, value = nil)
    tk = nil
    case token
    when String, Symbol
      source = token._isString ? TkReading2Token : TkSymbol2Token
      if (tk = source[token]).nil?
  IRB.fail TkReading2TokenNoKey, token
      end
      tk = Token(tk[0], value)
    else
      tk = if (token.ancestors & [TkId, TkVal, TkOPASGN, TkUnknownChar]).empty?
             token.new(@prev_line_no, @prev_char_no)
           else
             token.new(@prev_line_no, @prev_char_no, value)
           end
    end
    tk
  end

  TokenDefinitions = [
    [:TkCLASS,      TkKW,  "class",  EXPR_CLASS],
    [:TkMODULE,     TkKW,  "module", EXPR_BEG],
    [:TkDEF,      TkKW,  "def",    EXPR_FNAME],
    [:TkUNDEF,      TkKW,  "undef",  EXPR_FNAME],
    [:TkBEGIN,      TkKW,  "begin",  EXPR_BEG],
    [:TkRESCUE,     TkKW,  "rescue", EXPR_MID],
    [:TkENSURE,     TkKW,  "ensure", EXPR_BEG],
    [:TkEND,      TkKW,  "end",    EXPR_END],
    [:TkIF,         TkKW,  "if",     EXPR_BEG, :TkIF_MOD],
    [:TkUNLESS,     TkKW,  "unless", EXPR_BEG, :TkUNLESS_MOD],
    [:TkTHEN,     TkKW,  "then",   EXPR_BEG],
    [:TkELSIF,      TkKW,  "elsif",  EXPR_BEG],
    [:TkELSE,     TkKW,  "else",   EXPR_BEG],
    [:TkCASE,     TkKW,  "case",   EXPR_BEG],
    [:TkWHEN,     TkKW,  "when",   EXPR_BEG],
    [:TkWHILE,      TkKW,  "while",  EXPR_BEG, :TkWHILE_MOD],
    [:TkUNTIL,      TkKW,  "until",  EXPR_BEG, :TkUNTIL_MOD],
    [:TkFOR,      TkKW,  "for",    EXPR_BEG],
    [:TkBREAK,      TkKW,  "break",  EXPR_END],
    [:TkNEXT,     TkKW,  "next",   EXPR_END],
    [:TkREDO,     TkKW,  "redo",   EXPR_END],
    [:TkRETRY,      TkKW,  "retry",  EXPR_END],
    [:TkIN,     TkKW,  "in",     EXPR_BEG],
    [:TkDO,     TkKW,  "do",     EXPR_BEG],
    [:TkRETURN,     TkKW,  "return", EXPR_MID],
    [:TkYIELD,      TkKW,  "yield",  EXPR_END],
    [:TkSUPER,      TkKW,  "super",  EXPR_END],
    [:TkSELF,     TkKW,  "self",   EXPR_END],
    [:TkNIL,      TkKW,  "nil",    EXPR_END],
    [:TkTRUE,     TkKW,  "true",   EXPR_END],
    [:TkFALSE,      TkKW,  "false",  EXPR_END],
    [:TkAND,      TkKW,  "and",    EXPR_BEG],
    [:TkOR,       TkKW,  "or",     EXPR_BEG],
    [:TkNOT,      TkKW,  "not",    EXPR_BEG],
    [:TkIF_MOD,     TkKW],
    [:TkUNLESS_MOD, TkKW],
    [:TkWHILE_MOD,  TkKW],
    [:TkUNTIL_MOD,  TkKW],
    [:TkALIAS,      TkKW,  "alias",    EXPR_FNAME],
    [:TkDEFINED,    TkKW,  "defined?", EXPR_END],
    [:TklBEGIN,     TkKW,  "BEGIN",    EXPR_END],
    [:TklEND,     TkKW,  "END",      EXPR_END],
    [:Tk__LINE__,   TkKW,  "__LINE__", EXPR_END],
    [:Tk__FILE__,   TkKW,  "__FILE__", EXPR_END],

    [:TkIDENTIFIER, TkId],
    [:TkFID,      TkId],
    [:TkGVAR,     TkId],
    [:TkIVAR,     TkId],
    [:TkCONSTANT,   TkId],

    [:TkINTEGER,    TkVal],
    [:TkFLOAT,      TkVal],
    [:TkSTRING,     TkVal],
    [:TkXSTRING,    TkVal],
    [:TkREGEXP,     TkVal],
    [:TkCOMMENT,    TkVal],

    [:TkDSTRING,    TkNode],
    [:TkDXSTRING,   TkNode],
    [:TkDREGEXP,    TkNode],
    [:TkNTH_REF,    TkId],
    [:TkBACK_REF,   TkId],

    [:TkUPLUS,      TkOp,   "+@"],
    [:TkUMINUS,     TkOp,   "-@"],
    [:TkPOW,      TkOp,   "**"],
    [:TkCMP,      TkOp,   "<=>"],
    [:TkEQ,     TkOp,   "=="],
    [:TkEQQ,      TkOp,   "==="],
    [:TkNEQ,      TkOp,   "!="],
    [:TkGEQ,      TkOp,   ">="],
    [:TkLEQ,      TkOp,   "<="],
    [:TkANDOP,      TkOp,   "&&"],
    [:TkOROP,     TkOp,   "||"],
    [:TkMATCH,      TkOp,   "=~"],
    [:TkNMATCH,     TkOp,   "!~"],
    [:TkDOT2,     TkOp,   ".."],
    [:TkDOT3,     TkOp,   "..."],
    [:TkAREF,     TkOp,   "[]"],
    [:TkASET,     TkOp,   "[]="],
    [:TkLSHFT,      TkOp,   "<<"],
    [:TkRSHFT,      TkOp,   ">>"],
    [:TkCOLON2,     TkOp],
    [:TkCOLON3,     TkOp],
#   [:OPASGN,     TkOp],               # +=, -=  etc. #
    [:TkASSOC,      TkOp,   "=>"],
    [:TkQUESTION,   TkOp,   "?"],  #?
    [:TkCOLON,      TkOp,   ":"],        #:

    [:TkfLPAREN],         # func( #
    [:TkfLBRACK],         # func[ #
    [:TkfLBRACE],         # func{ #
    [:TkSTAR],            # *arg
    [:TkAMPER],           # &arg #
    [:TkSYMBOL,     TkId],          # :SYMBOL
    [:TkSYMBEG,     TkId],
    [:TkGT,     TkOp,   ">"],
    [:TkLT,     TkOp,   "<"],
    [:TkPLUS,     TkOp,   "+"],
    [:TkMINUS,      TkOp,   "-"],
    [:TkMULT,     TkOp,   "*"],
    [:TkDIV,      TkOp,   "/"],
    [:TkMOD,      TkOp,   "%"],
    [:TkBITOR,      TkOp,   "|"],
    [:TkBITXOR,     TkOp,   "^"],
    [:TkBITAND,     TkOp,   "&"],
    [:TkBITNOT,     TkOp,   "~"],
    [:TkNOTOP,      TkOp,   "!"],

    [:TkBACKQUOTE,  TkOp,   "`"],

    [:TkASSIGN,     Token,  "="],
    [:TkDOT,      Token,  "."],
    [:TkLPAREN,     Token,  "("],  #(exp)
    [:TkLBRACK,     Token,  "["],  #[arry]
    [:TkLBRACE,     Token,  "{"],  #{hash}
    [:TkRPAREN,     Token,  ")"],
    [:TkRBRACK,     Token,  "]"],
    [:TkRBRACE,     Token,  "}"],
    [:TkCOMMA,      Token,  ","],
    [:TkSEMICOLON,  Token,  ";"],

    [:TkRD_COMMENT],
    [:TkSPACE],
    [:TkNL],
    [:TkEND_OF_SCRIPT],

<<<<<<< HEAD
    [:TkBACKSLASH,  TkUnknownChar,  '\\\\'],  # Maglev patch to string constant, was "\\"
    [:TkAT,	    TkUnknownChar,  "@"],
=======
    [:TkBACKSLASH,  TkUnknownChar,  "\\\\"],
    [:TkAT,     TkUnknownChar,  "@"],
>>>>>>> 6d36cf9b
    [:TkDOLLAR,     TkUnknownChar,  "\$"], #"
  ]

  # {reading => token_class}
  # {reading => [token_class, *opt]}
  TkReading2Token = {}
  TkSymbol2Token = {}

  def RubyToken.def_token(token_n, super_token = Token, reading = nil, *opts)
    token_n = token_n.id2name unless token_n._isString
    if RubyToken.const_defined?(token_n)
      IRB.fail AlreadyDefinedToken, token_n
    end

    token_c =  Class.new super_token
    RubyToken.const_set token_n, token_c
#    token_c.inspect

    if reading
      if TkReading2Token[reading]
  IRB.fail TkReading2TokenDuplicateError, token_n, reading
      end
      if opts.empty?
  TkReading2Token[reading] = [token_c]
      else
  TkReading2Token[reading] = [token_c].concat(opts)
      end
    end
    TkSymbol2Token[token_n.intern] = token_c

    if token_c <= TkOp
      token_c.class_eval %{
        def self.op_name; "#{reading}"; end
      }
    end
  end

  for defs in TokenDefinitions
    def_token(*defs)
  end

  NEWLINE_TOKEN = TkNL.new(0,0)
  NEWLINE_TOKEN.set_text("\n")

end



# Lexical analyzer for Ruby source

class RubyLex

  ######################################################################
  #
  # Read an input stream character by character. We allow for unlimited
  # ungetting of characters just read.
  #
  # We simplify the implementation greatly by reading the entire input
  # into a buffer initially, and then simply traversing it using
  # pointers.
  #
  # We also have to allow for the <i>here document diversion</i>. This
  # little gem comes about when the lexer encounters a here
  # document. At this point we effectively need to split the input
  # stream into two parts: one to read the body of the here document,
  # the other to read the rest of the input line where the here
  # document was initially encountered. For example, we might have
  #
  #   do_something(<<-A, <<-B)
  #     stuff
  #     for
  #   A
  #     stuff
  #     for
  #   B
  #
  # When the lexer encounters the <<A, it reads until the end of the
  # line, and keeps it around for later. It then reads the body of the
  # here document.  Once complete, it needs to read the rest of the
  # original line, but then skip the here document body.
  #

  class BufferedReader

    attr_reader :line_num

    def initialize(content)
      if /\t/ =~ content
        tab_width = Options.instance.tab_width
        content = content.split(/\n/).map do |line|
          1 while line.gsub!(/\t+/) { ' ' * (tab_width*$&.length - $`.length % tab_width)}  && $~ #`
          line
        end .join("\n")
      end
      @content   = content
      @content << "\n" unless @content[-1,1] == "\n"
      @size      = @content.size
      @offset    = 0
      @hwm       = 0
      @line_num  = 1
      @read_back_offset = 0
      @last_newline = 0
      @newline_pending = false
    end

    def column
      @offset - @last_newline
    end

    def getc
      return nil if @offset >= @size
      ch = @content[@offset, 1]

      @offset += 1
      @hwm = @offset if @hwm < @offset

      if @newline_pending
        @line_num += 1
        @last_newline = @offset - 1
        @newline_pending = false
      end

      if ch == "\n"
        @newline_pending = true
      end
      ch
    end

    def getc_already_read
      getc
    end

    def ungetc(ch)
      raise "unget past beginning of file" if @offset <= 0
      @offset -= 1
      if @content[@offset] == ?\n
        @newline_pending = false
      end
    end

    def get_read
      res = @content[@read_back_offset...@offset]
      @read_back_offset = @offset
      res
    end

    def peek(at)
      pos = @offset + at
      if pos >= @size
        nil
      else
        @content[pos, 1]
      end
    end

    def peek_equal(str)
      @content[@offset, str.length] == str
    end

    def divert_read_from(reserve)
      @content[@offset, 0] = reserve
      @size      = @content.size
    end
  end

  # end of nested class BufferedReader

  extend Exception2MessageMapper
  def_exception(:AlreadyDefinedToken, "Already defined token(%s)")
  def_exception(:TkReading2TokenNoKey, "key nothing(key='%s')")
  def_exception(:TkSymbol2TokenNoKey, "key nothing(key='%s')")
  def_exception(:TkReading2TokenDuplicateError,
    "key duplicate(token_n='%s', key='%s')")
  def_exception(:SyntaxError, "%s")

  include RubyToken
  include IRB

  attr_reader :continue
  attr_reader :lex_state

  def RubyLex.debug?
    false
  end

  def initialize(content)
    lex_init

    @reader = BufferedReader.new(content)

    @exp_line_no = @line_no = 1
    @base_char_no = 0
    @indent = 0

    @ltype = nil
    @quoted = nil
    @lex_state = EXPR_BEG
    @space_seen = false

    @continue = false
    @line = ""

    @skip_space = false
    @read_auto_clean_up = false
    @exception_on_syntax_error = true
  end

  attr :skip_space, true
  attr :read_auto_clean_up, true
  attr :exception_on_syntax_error, true

  attr :indent

  # io functions
  def line_no
    @reader.line_num
  end

  def char_no
    @reader.column
  end

  def get_read
    @reader.get_read
  end

  def getc
    @reader.getc
  end

  def getc_of_rests
    @reader.getc_already_read
  end

  def gets
    c = getc or return
    l = ""
    begin
      l.concat c unless c == "\r"
      break if c == "\n"
    end while c = getc
    l
  end


  def ungetc(c = nil)
    @reader.ungetc(c)
  end

  def peek_equal?(str)
    @reader.peek_equal(str)
  end

  def peek(i = 0)
    @reader.peek(i)
  end

  def lex
    until (((tk = token).kind_of?(TkNL) || tk.kind_of?(TkEND_OF_SCRIPT)) &&
       !@continue or
       tk.nil?)
    end
    line = get_read

    if line == "" and tk.kind_of?(TkEND_OF_SCRIPT) || tk.nil?
      nil
    else
      line
    end
  end

  def token
    set_token_position(line_no, char_no)
    begin
      begin
  tk = @OP.match(self)
  @space_seen = tk.kind_of?(TkSPACE)
      rescue SyntaxError
  abort if @exception_on_syntax_error
  tk = TkError.new(line_no, char_no)
      end
    end while @skip_space and tk.kind_of?(TkSPACE)
    if @read_auto_clean_up
      get_read
    end
#   throw :eof unless tk
    p tk if $DEBUG
    tk
  end

  ENINDENT_CLAUSE = [
    "case", "class", "def", "do", "for", "if",
    "module", "unless", "until", "while", "begin" #, "when"
  ]
  DEINDENT_CLAUSE = ["end" #, "when"
  ]

  PERCENT_LTYPE = {
    "q" => "\'",
    "Q" => "\"",
    "x" => "\`",
    "r" => "/",
    "w" => "]"
  }

  PERCENT_PAREN = {
    "{" => "}",
    "[" => "]",
    "<" => ">",
    "(" => ")"
  }

  Ltype2Token = {
    "\'" => TkSTRING,
    "\"" => TkSTRING,
    "\`" => TkXSTRING,
    "/" => TkREGEXP,
    "]" => TkDSTRING
  }
  Ltype2Token.default = TkSTRING

  DLtype2Token = {
    "\"" => TkDSTRING,
    "\`" => TkDXSTRING,
    "/" => TkDREGEXP,
  }

  def lex_init()
    @OP = SLex.new
    @OP.def_rules("\0", "\004", "\032") do |chars, io|
      Token(TkEND_OF_SCRIPT).set_text(chars)
    end

    @OP.def_rules(" ", "\t", "\f", "\r", "\13") do |chars, io|
      @space_seen = TRUE
      while (ch = getc) =~ /[ \t\f\r\13]/
        chars << ch
      end
      ungetc
      Token(TkSPACE).set_text(chars)
    end

    @OP.def_rule("#") do
      |op, io|
      identify_comment
    end

    @OP.def_rule("=begin", proc{@prev_char_no == 0 && peek(0) =~ /\s/}) do
      |op, io|
      str = op
      @ltype = "="


      begin
        line = ""
        begin
          ch = getc
          line << ch
        end until ch == "\n"
        str << line
      end until line =~ /^=end/

      ungetc

      @ltype = nil

      if str =~ /\A=begin\s+rdoc/i
        str.sub!(/\A=begin.*\n/, '')
        str.sub!(/^=end.*/m, '')
        Token(TkCOMMENT).set_text(str)
      else
        Token(TkRD_COMMENT)#.set_text(str)
      end
    end

    @OP.def_rule("\n") do
      print "\\n\n" if RubyLex.debug?
      case @lex_state
      when EXPR_BEG, EXPR_FNAME, EXPR_DOT
  @continue = TRUE
      else
  @continue = FALSE
  @lex_state = EXPR_BEG
      end
      Token(TkNL).set_text("\n")
    end

    @OP.def_rules("*", "**",
      "!", "!=", "!~",
      "=", "==", "===",
      "=~", "<=>",
      "<", "<=",
      ">", ">=", ">>") do
      |op, io|
      @lex_state = EXPR_BEG
      Token(op).set_text(op)
    end

    @OP.def_rules("<<") do
      |op, io|
      tk = nil
      if @lex_state != EXPR_END && @lex_state != EXPR_CLASS &&
    (@lex_state != EXPR_ARG || @space_seen)
  c = peek(0)
  if /[-\w_\"\'\`]/ =~ c
    tk = identify_here_document
  end
      end
      if !tk
        @lex_state = EXPR_BEG
        tk = Token(op).set_text(op)
      end
      tk
    end

    @OP.def_rules("'", '"') do
      |op, io|
      identify_string(op)
    end

    @OP.def_rules("`") do
      |op, io|
      if @lex_state == EXPR_FNAME
  Token(op).set_text(op)
      else
  identify_string(op)
      end
    end

    @OP.def_rules('?') do
      |op, io|
      if @lex_state == EXPR_END
  @lex_state = EXPR_BEG
  Token(TkQUESTION).set_text(op)
      else
  ch = getc
  if @lex_state == EXPR_ARG && ch !~ /\s/
    ungetc
    @lex_state = EXPR_BEG;
    Token(TkQUESTION).set_text(op)
  else
          str = op
          str << ch
    if (ch == '\\') #'
      str << read_escape
    end
    @lex_state = EXPR_END
    Token(TkINTEGER).set_text(str)
  end
      end
    end

    @OP.def_rules("&", "&&", "|", "||") do
      |op, io|
      @lex_state = EXPR_BEG
      Token(op).set_text(op)
    end

    @OP.def_rules("+=", "-=", "*=", "**=",
      "&=", "|=", "^=", "<<=", ">>=", "||=", "&&=") do
      |op, io|
      @lex_state = EXPR_BEG
      op =~ /^(.*)=$/
      Token(TkOPASGN, $1).set_text(op)
    end

    @OP.def_rule("+@", proc{@lex_state == EXPR_FNAME}) do |op, io|
      Token(TkUPLUS).set_text(op)
    end

    @OP.def_rule("-@", proc{@lex_state == EXPR_FNAME}) do |op, io|
      Token(TkUMINUS).set_text(op)
    end

    @OP.def_rules("+", "-") do
      |op, io|
      catch(:RET) do
  if @lex_state == EXPR_ARG
    if @space_seen and peek(0) =~ /[0-9]/
      throw :RET, identify_number(op)
    else
      @lex_state = EXPR_BEG
    end
  elsif @lex_state != EXPR_END and peek(0) =~ /[0-9]/
    throw :RET, identify_number(op)
  else
    @lex_state = EXPR_BEG
  end
  Token(op).set_text(op)
      end
    end

    @OP.def_rule(".") do
      @lex_state = EXPR_BEG
      if peek(0) =~ /[0-9]/
  ungetc
  identify_number("")
      else
  # for obj.if
  @lex_state = EXPR_DOT
  Token(TkDOT).set_text(".")
      end
    end

    @OP.def_rules("..", "...") do
      |op, io|
      @lex_state = EXPR_BEG
      Token(op).set_text(op)
    end

    lex_int2
  end

  def lex_int2
    @OP.def_rules("]", "}", ")") do
      |op, io|
      @lex_state = EXPR_END
      @indent -= 1
      Token(op).set_text(op)
    end

    @OP.def_rule(":") do
      if @lex_state == EXPR_END || peek(0) =~ /\s/
  @lex_state = EXPR_BEG
  tk = Token(TkCOLON)
      else
  @lex_state = EXPR_FNAME;
  tk = Token(TkSYMBEG)
      end
      tk.set_text(":")
    end

    @OP.def_rule("::") do
#      p @lex_state.id2name, @space_seen
      if @lex_state == EXPR_BEG or @lex_state == EXPR_ARG && @space_seen
  @lex_state = EXPR_BEG
  tk = Token(TkCOLON3)
      else
  @lex_state = EXPR_DOT
  tk = Token(TkCOLON2)
      end
      tk.set_text("::")
    end

    @OP.def_rule("/") do
      |op, io|
      if @lex_state == EXPR_BEG || @lex_state == EXPR_MID
  identify_string(op)
      elsif peek(0) == '='
  getc
  @lex_state = EXPR_BEG
  Token(TkOPASGN, :/).set_text("/=") #")
      elsif @lex_state == EXPR_ARG and @space_seen and peek(0) !~ /\s/
  identify_string(op)
      else
  @lex_state = EXPR_BEG
        Token("/").set_text(op)
      end
    end

    @OP.def_rules("^") do
      @lex_state = EXPR_BEG
      Token("^").set_text("^")
    end

    #       @OP.def_rules("^=") do
    #   @lex_state = EXPR_BEG
    #   Token(TkOPASGN, :^)
    #       end

    @OP.def_rules(",", ";") do
      |op, io|
      @lex_state = EXPR_BEG
      Token(op).set_text(op)
    end

    @OP.def_rule("~") do
      @lex_state = EXPR_BEG
      Token("~").set_text("~")
    end

    @OP.def_rule("~@", proc{@lex_state = EXPR_FNAME}) do
      @lex_state = EXPR_BEG
      Token("~").set_text("~@")
    end

    @OP.def_rule("(") do
      @indent += 1
      if @lex_state == EXPR_BEG || @lex_state == EXPR_MID
  @lex_state = EXPR_BEG
  tk = Token(TkfLPAREN)
      else
  @lex_state = EXPR_BEG
  tk = Token(TkLPAREN)
      end
      tk.set_text("(")
    end

    @OP.def_rule("[]", proc{@lex_state == EXPR_FNAME}) do
      Token("[]").set_text("[]")
    end

    @OP.def_rule("[]=", proc{@lex_state == EXPR_FNAME}) do
      Token("[]=").set_text("[]=")
    end

    @OP.def_rule("[") do
      @indent += 1
      if @lex_state == EXPR_FNAME
  t = Token(TkfLBRACK)
      else
  if @lex_state == EXPR_BEG || @lex_state == EXPR_MID
    t = Token(TkLBRACK)
  elsif @lex_state == EXPR_ARG && @space_seen
    t = Token(TkLBRACK)
  else
    t = Token(TkfLBRACK)
  end
  @lex_state = EXPR_BEG
      end
      t.set_text("[")
    end

    @OP.def_rule("{") do
      @indent += 1
      if @lex_state != EXPR_END && @lex_state != EXPR_ARG
  t = Token(TkLBRACE)
      else
  t = Token(TkfLBRACE)
      end
      @lex_state = EXPR_BEG
      t.set_text("{")
    end

    @OP.def_rule('\\') do   #'
      if getc == "\n"
  @space_seen = true
  @continue = true
  Token(TkSPACE).set_text("\\\n")
      else
  ungetc
  Token("\\").set_text("\\")  #"
      end
    end

    @OP.def_rule('%') do
      |op, io|
      if @lex_state == EXPR_BEG || @lex_state == EXPR_MID
  identify_quotation('%')
      elsif peek(0) == '='
  getc
  Token(TkOPASGN, "%").set_text("%=")
      elsif @lex_state == EXPR_ARG and @space_seen and peek(0) !~ /\s/
  identify_quotation('%')
      else
  @lex_state = EXPR_BEG
  Token("%").set_text("%")
      end
    end

    @OP.def_rule('$') do  #'
      identify_gvar
    end

    @OP.def_rule('@') do
      if peek(0) =~ /[@\w_]/
  ungetc
  identify_identifier
      else
  Token("@").set_text("@")
      end
    end

    #       @OP.def_rule("def", proc{|op, io| /\s/ =~ io.peek(0)}) do
    #   |op, io|
    #   @indent += 1
    #   @lex_state = EXPR_FNAME
    # # @lex_state = EXPR_END
    # # until @rests[0] == "\n" or @rests[0] == ";"
    # #   rests.shift
    # # end
    #       end

    @OP.def_rule("__END__", proc{@prev_char_no == 0 && peek(0) =~ /[\r\n]/}) do
      throw :eof
    end

    @OP.def_rule("") do
      |op, io|
      printf "MATCH: start %s: %s\n", op, io.inspect if RubyLex.debug?
      if peek(0) =~ /[0-9]/
  t = identify_number("")
      elsif peek(0) =~ /[\w_]/
  t = identify_identifier
      end
      printf "MATCH: end %s: %s\n", op, io.inspect if RubyLex.debug?
      t
    end

    p @OP if RubyLex.debug?
  end

  def identify_gvar
    @lex_state = EXPR_END
    str = "$"

    tk = case ch = getc
         when /[~_*$?!@\/\\;,=:<>".]/   #"
           str << ch
           Token(TkGVAR, str)

         when "-"
           str << "-" << getc
           Token(TkGVAR, str)

         when "&", "`", "'", "+"
           str << ch
           Token(TkBACK_REF, str)

         when /[1-9]/
           str << ch
           while (ch = getc) =~ /[0-9]/
             str << ch
           end
           ungetc
           Token(TkNTH_REF)
         when /\w/
           ungetc
           ungetc
           return identify_identifier
         else
           ungetc
           Token("$")
         end
    tk.set_text(str)
  end

  def identify_identifier
    token = ""
    token.concat getc if peek(0) =~ /[$@]/
    token.concat getc if peek(0) == "@"

    while (ch = getc) =~ /\w|_/
      print ":", ch, ":" if RubyLex.debug?
      token.concat ch
    end
    ungetc

    if ch == "!" or ch == "?"
      token.concat getc
    end
    # fix token

    # $stderr.puts "identifier - #{token}, state = #@lex_state"

    case token
    when /^\$/
      return Token(TkGVAR, token).set_text(token)
    when /^\@/
      @lex_state = EXPR_END
      return Token(TkIVAR, token).set_text(token)
    end

    if @lex_state != EXPR_DOT
      print token, "\n" if RubyLex.debug?

      token_c, *trans = TkReading2Token[token]
      if token_c
  # reserved word?

  if (@lex_state != EXPR_BEG &&
      @lex_state != EXPR_FNAME &&
      trans[1])
    # modifiers
    token_c = TkSymbol2Token[trans[1]]
    @lex_state = trans[0]
  else
    if @lex_state != EXPR_FNAME
      if ENINDENT_CLAUSE.include?(token)
        @indent += 1
      elsif DEINDENT_CLAUSE.include?(token)
        @indent -= 1
      end
      @lex_state = trans[0]
    else
      @lex_state = EXPR_END
    end
  end
  return Token(token_c, token).set_text(token)
      end
    end

    if @lex_state == EXPR_FNAME
      @lex_state = EXPR_END
      if peek(0) == '='
  token.concat getc
      end
    elsif @lex_state == EXPR_BEG || @lex_state == EXPR_DOT
      @lex_state = EXPR_ARG
    else
      @lex_state = EXPR_END
    end

    if token[0, 1] =~ /[A-Z]/
      return Token(TkCONSTANT, token).set_text(token)
    elsif token[token.size - 1, 1] =~ /[!?]/
      return Token(TkFID, token).set_text(token)
    else
      return Token(TkIDENTIFIER, token).set_text(token)
    end
  end

  def identify_here_document
    ch = getc
    if ch == "-"
      ch = getc
      indent = true
    end
    if /['"`]/ =~ ch            # '
      lt = ch
      quoted = ""
      while (c = getc) && c != lt
  quoted.concat c
      end
    else
      lt = '"'
      quoted = ch.dup
      while (c = getc) && c =~ /\w/
  quoted.concat c
      end
      ungetc
    end

    ltback, @ltype = @ltype, lt
    reserve = ""

    while ch = getc
      reserve << ch
      if ch == "\\"    #"
        ch = getc
  reserve << ch
      elsif ch == "\n"
  break
      end
    end

    str = ""
    while (l = gets)
      l.chomp!
      l.strip! if indent
      break if l == quoted
      str << l.chomp << "\n"
    end

    @reader.divert_read_from(reserve)

    @ltype = ltback
    @lex_state = EXPR_END
    Token(Ltype2Token[lt], str).set_text(str.dump)
  end

  def identify_quotation(initial_char)
    ch = getc
    if lt = PERCENT_LTYPE[ch]
      initial_char += ch
      ch = getc
    elsif ch =~ /\W/
      lt = "\""
    else
      RubyLex.fail SyntaxError, "unknown type of %string ('#{ch}')"
    end
#     if ch !~ /\W/
#       ungetc
#       next
#     end
    #@ltype = lt
    @quoted = ch unless @quoted = PERCENT_PAREN[ch]
    identify_string(lt, @quoted, ch, initial_char)
  end

  def identify_number(start)
    str = start.dup

    if start == "+" or start == "-" or start == ""
      start = getc
      str << start
    end

    @lex_state = EXPR_END

    if start == "0"
      if peek(0) == "x"
        ch = getc
        str << ch
        match = /[0-9a-f_]/
      else
        match = /[0-7_]/
      end
      while ch = getc
        if ch !~ match
          ungetc
          break
        else
          str << ch
        end
      end
      return Token(TkINTEGER).set_text(str)
    end

    type = TkINTEGER
    allow_point = TRUE
    allow_e = TRUE
    while ch = getc
      case ch
      when /[0-9_]/
        str << ch

      when allow_point && "."
  type = TkFLOAT
  if peek(0) !~ /[0-9]/
    ungetc
    break
  end
        str << ch
  allow_point = false

      when allow_e && "e", allow_e && "E"
        str << ch
  type = TkFLOAT
  if peek(0) =~ /[+-]/
    str << getc
  end
  allow_e = false
  allow_point = false
      else
  ungetc
  break
      end
    end
    Token(type).set_text(str)
  end

  def identify_string(ltype, quoted = ltype, opener=nil, initial_char = nil)
    @ltype = ltype
    @quoted = quoted
    subtype = nil

    str = ""
    str << initial_char if initial_char
    str << (opener||quoted)

    nest = 0
    begin
      while ch = getc
  str << ch
  if @quoted == ch
          if nest == 0
            break
          else
            nest -= 1
          end
        elsif opener == ch
          nest += 1
  elsif @ltype != "'" && @ltype != "]" and ch == "#"
          ch = getc
          if ch == "{"
            subtype = true
            str << ch << skip_inner_expression
          else
            ungetc(ch)
          end
  elsif ch == '\\' #'
    str << read_escape
  end
      end
      if @ltype == "/"
  if peek(0) =~ /i|o|n|e|s/
    str << getc
  end
      end
      if subtype
  Token(DLtype2Token[ltype], str)
      else
  Token(Ltype2Token[ltype], str)
      end.set_text(str)
    ensure
      @ltype = nil
      @quoted = nil
      @lex_state = EXPR_END
    end
  end

  def skip_inner_expression
    res = ""
    nest = 0
    while (ch = getc)
      res << ch
      if ch == '}'
        break if nest.zero?
        nest -= 1
      elsif ch == '{'
        nest += 1
      end
    end
    res
  end

  def identify_comment
    @ltype = "#"
    comment = "#"
    while ch = getc
      if ch == "\\"
        ch = getc
        if ch == "\n"
          ch = " "
        else
          comment << "\\"
        end
      else
        if ch == "\n"
          @ltype = nil
          ungetc
          break
        end
      end
      comment << ch
    end
    return Token(TkCOMMENT).set_text(comment)
  end

  def read_escape
    res = ""
    case ch = getc
    when /[0-7]/
      ungetc ch
      3.times do
  case ch = getc
  when /[0-7]/
  when nil
    break
  else
    ungetc
    break
  end
        res << ch
      end

    when "x"
      res << ch
      2.times do
  case ch = getc
  when /[0-9a-fA-F]/
  when nil
    break
  else
    ungetc
    break
  end
        res << ch
      end

    when "M"
      res << ch
      if (ch = getc) != '-'
  ungetc
      else
        res << ch
  if (ch = getc) == "\\" #"
          res << ch
    res << read_escape
        else
          res << ch
  end
      end

    when "C", "c" #, "^"
      res << ch
      if ch == "C" and (ch = getc) != "-"
  ungetc
      else
        res << ch
        if (ch = getc) == "\\" #"
          res << ch
          res << read_escape
        else
          res << ch
        end
      end
    else
      res << ch
    end
    res
  end
end



# Extract code elements from a source file, returning a TopLevel
# object containing the constituent file elements.
#
# This file is based on rtags

module RDoc

  GENERAL_MODIFIERS = [ 'nodoc' ].freeze

  CLASS_MODIFIERS = GENERAL_MODIFIERS

  ATTR_MODIFIERS  = GENERAL_MODIFIERS

  CONSTANT_MODIFIERS = GENERAL_MODIFIERS

  METHOD_MODIFIERS = GENERAL_MODIFIERS +
    [ 'arg', 'args', 'yield', 'yields', 'notnew', 'not-new', 'not_new', 'doc' ]


  class RubyParser
    include RubyToken
    include TokenStream

    extend ParserFactory

    parse_files_matching(/\.rbw?$/)


    def initialize(top_level, file_name, content, options, stats)
      @options = options
      @stats   = stats
      @size = 0
      @token_listeners = nil
      @input_file_name = file_name
      @scanner = RubyLex.new(content)
      @scanner.exception_on_syntax_error = false
      @top_level = top_level
      @progress = $stderr unless options.quiet
    end

    def scan
      @tokens = []
      @unget_read = []
      @read = []
      catch(:eof) do
        catch(:enddoc) do
          begin
            parse_toplevel_statements(@top_level)
          rescue Exception => e
            $stderr.puts "\n\n"
            $stderr.puts "RDoc failure in #@input_file_name at or around " +
                         "line #{@scanner.line_no} column #{@scanner.char_no}"
            $stderr.puts
            $stderr.puts "Before reporting this, could you check that the file"
            $stderr.puts "you're documenting compiles cleanly--RDoc is not a"
            $stderr.puts "full Ruby parser, and gets confused easily if fed"
            $stderr.puts "invalid programs."
            $stderr.puts
            $stderr.puts "The internal error was:\n\n"

            e.set_backtrace(e.backtrace[0,4])
            raise
          end
        end
      end
      @top_level
    end

    private

    def make_message(msg)
      prefix = "\n" + @input_file_name + ":"
      if @scanner
        prefix << "#{@scanner.line_no}:#{@scanner.char_no}: "
      end
      return prefix + msg
    end

    def warn(msg)
      return if @options.quiet
      msg = make_message msg
      $stderr.puts msg
    end

    def error(msg)
      msg = make_message msg
      $stderr.puts msg
      exit(1)
    end

    def progress(char)
      unless @options.quiet
        @progress.print(char)
  @progress.flush
      end
    end

    def add_token_listener(obj)
      @token_listeners ||= []
      @token_listeners << obj
    end

    def remove_token_listener(obj)
      @token_listeners.delete(obj)
    end

    def get_tk
      tk = nil
      if @tokens.empty?
  tk = @scanner.token
  @read.push @scanner.get_read
  puts "get_tk1 => #{tk.inspect}" if $TOKEN_DEBUG
      else
  @read.push @unget_read.shift
  tk = @tokens.shift
  puts "get_tk2 => #{tk.inspect}" if $TOKEN_DEBUG
      end

      if tk.kind_of?(TkSYMBEG)
        set_token_position(tk.line_no, tk.char_no)
        tk1 = get_tk
        if tk1.kind_of?(TkId) || tk1.kind_of?(TkOp)
          tk = Token(TkSYMBOL).set_text(":" + tk1.name)
          # remove the identifier we just read (we're about to
          # replace it with a symbol)
          @token_listeners.each do |obj|
            obj.pop_token
          end if @token_listeners
        else
          warn("':' not followed by identifier or operator")
          tk = tk1
        end
      end

      # inform any listeners of our shiny new token
      @token_listeners.each do |obj|
        obj.add_token(tk)
      end if @token_listeners

      tk
    end

    def peek_tk
      unget_tk(tk = get_tk)
      tk
    end

    def unget_tk(tk)
      @tokens.unshift tk
      @unget_read.unshift @read.pop

      # Remove this token from any listeners
      @token_listeners.each do |obj|
        obj.pop_token
      end if @token_listeners
    end

    def skip_tkspace(skip_nl = true)
      tokens = []
      while ((tk = get_tk).kind_of?(TkSPACE) ||
       (skip_nl && tk.kind_of?(TkNL)))
  tokens.push tk
      end
      unget_tk(tk)
      tokens
    end

    def get_tkread
      read = @read.join("")
      @read = []
      read
    end

    def peek_read
      @read.join('')
    end

    NORMAL = "::"
    SINGLE = "<<"

    # Look for the first comment in a file that isn't
    # a shebang line.

    def collect_first_comment
      skip_tkspace
      res = ''
      first_line = true

      tk = get_tk
      while tk.kind_of?(TkCOMMENT)
        if first_line && /\A#!/ =~ tk.text
          skip_tkspace
          tk = get_tk
        elsif first_line && /\A#\s*-\*-/ =~ tk.text
          first_line = false
          skip_tkspace
          tk = get_tk
        else
          first_line = false
          res << tk.text << "\n"
          tk = get_tk
          if tk.kind_of? TkNL
            skip_tkspace(false)
            tk = get_tk
          end
        end
      end
      unget_tk(tk)
      res
    end

    def parse_toplevel_statements(container)
      comment = collect_first_comment
      look_for_directives_in(container, comment)
      container.comment = comment unless comment.empty?
      parse_statements(container, NORMAL, nil, comment)
    end

    def parse_statements(container, single=NORMAL, current_method=nil, comment='')
      nest = 1
      save_visibility = container.visibility

#      if container.kind_of?(TopLevel)
#      else
#        comment = ''
#      end

      non_comment_seen = true

      while tk = get_tk

        keep_comment = false

        non_comment_seen = true unless tk.kind_of?(TkCOMMENT)

  case tk

        when TkNL
          skip_tkspace(true)   # Skip blanks and newlines
          tk = get_tk
          if tk.kind_of?(TkCOMMENT)
            if non_comment_seen
              comment = ''
              non_comment_seen = false
            end
            while tk.kind_of?(TkCOMMENT)
              comment << tk.text << "\n"
              tk = get_tk          # this is the newline
              skip_tkspace(false)  # leading spaces
              tk = get_tk
            end
            unless comment.empty?
              look_for_directives_in(container, comment)
              if container.done_documenting
                container.ongoing_visibility = save_visibility
#                return
              end
            end
            keep_comment = true
          else
            non_comment_seen = true
          end
          unget_tk(tk)
          keep_comment = true


  when TkCLASS
    if container.document_children
            parse_class(container, single, tk, comment)
    else
      nest += 1
          end

  when TkMODULE
    if container.document_children
            parse_module(container, single, tk, comment)
    else
      nest += 1
          end

  when TkDEF
    if container.document_self
      parse_method(container, single, tk, comment)
    else
      nest += 1
          end

        when TkCONSTANT
          if container.document_self
            parse_constant(container, single, tk, comment)
          end

  when TkALIAS
    if container.document_self
      parse_alias(container, single, tk, comment)
    end

        when TkYIELD
          if current_method.nil?
            warn("Warning: yield outside of method") if container.document_self
          else
            parse_yield(container, single, tk, current_method)
          end

          # Until and While can have a 'do', which shouldn't increas
          # the nesting. We can't solve the general case, but we can
          # handle most occurrences by ignoring a do at the end of a line

        when  TkUNTIL, TkWHILE
          nest += 1
          puts "FOUND #{tk.class} in #{container.name}, nest = #{nest}, " +
            "line #{tk.line_no}" if $DEBUG
          skip_optional_do_after_expression

          # 'for' is trickier
        when TkFOR
          nest += 1
          puts "FOUND #{tk.class} in #{container.name}, nest = #{nest}, " +
            "line #{tk.line_no}" if $DEBUG
          skip_for_variable
          skip_optional_do_after_expression

  when TkCASE, TkDO, TkIF, TkUNLESS, TkBEGIN
    nest += 1
          puts "Found #{tk.class} in #{container.name}, nest = #{nest}, " +
            "line #{tk.line_no}" if $DEBUG

  when TkIDENTIFIER
          if nest == 1 and current_method.nil?
            case tk.name
            when "private", "protected", "public",
                 "private_class_method", "public_class_method"
              parse_visibility(container, single, tk)
              keep_comment = true
            when "attr"
              parse_attr(container, single, tk, comment)
            when /^attr_(reader|writer|accessor)$/, @options.extra_accessors
              parse_attr_accessor(container, single, tk, comment)
            when "alias_method"
              if container.document_self
          parse_alias(container, single, tk, comment)
        end
            end
    end

    case tk.name
    when "require"
      parse_require(container, comment)
    when "include"
      parse_include(container, comment)
    end


  when TkEND
          nest -= 1
          puts "Found 'end' in #{container.name}, nest = #{nest}, line #{tk.line_no}" if $DEBUG
          puts "Method = #{current_method.name}" if $DEBUG and current_method
    if nest == 0
            read_documentation_modifiers(container, CLASS_MODIFIERS)
            container.ongoing_visibility = save_visibility
            return
          end

  end

        comment = '' unless keep_comment
  begin
    get_tkread
    skip_tkspace(false)
  end while peek_tk == TkNL

      end
    end

    def parse_class(container, single, tk, comment, &block)
      progress("c")

      @stats.num_classes += 1

      container, name_t = get_class_or_module(container)

      case name_t
      when TkCONSTANT
  name = name_t.name
        superclass = "Object"

        if peek_tk.kind_of?(TkLT)
          get_tk
          skip_tkspace(true)
          superclass = get_class_specification
          superclass = "<unknown>" if superclass.empty?
        end

  if single == SINGLE
    cls_type = SingleClass
  else
    cls_type = NormalClass
  end

        cls = container.add_class(cls_type, name, superclass)
        read_documentation_modifiers(cls, CLASS_MODIFIERS)
        cls.record_location(@top_level)
  parse_statements(cls)
        cls.comment = comment

      when TkLSHFT
  case name = get_class_specification
  when "self", container.name
    parse_statements(container, SINGLE, &block)
  else
          other = TopLevel.find_class_named(name)
          unless other
#            other = @top_level.add_class(NormalClass, name, nil)
#            other.record_location(@top_level)
#            other.comment = comment
            other = NormalClass.new("Dummy", nil)
          end
          read_documentation_modifiers(other, CLASS_MODIFIERS)
          parse_statements(other, SINGLE, &block)
  end

      else
  warn("Expected class name or '<<'. Got #{name_t.class}: #{name_t.text.inspect}")
      end
    end

    def parse_module(container, single, tk, comment)
      progress("m")
      @stats.num_modules += 1
      container, name_t  = get_class_or_module(container)
#      skip_tkspace
      name = name_t.name
      mod = container.add_module(NormalModule, name)
      mod.record_location(@top_level)
      read_documentation_modifiers(mod, CLASS_MODIFIERS)
      parse_statements(mod)
      mod.comment = comment
    end

    # Look for the name of a class of module (optionally with a leading :: or
    # with :: separated named) and return the ultimate name and container

    def get_class_or_module(container)
      skip_tkspace
      name_t = get_tk

      # class ::A -> A is in the top level
      if name_t.kind_of?(TkCOLON2)
        name_t = get_tk
        container = @top_level
      end

      skip_tkspace(false)

      while peek_tk.kind_of?(TkCOLON2)
        prev_container = container
        container = container.find_module_named(name_t.name)
        if !container
#          warn("Couldn't find module #{name_t.name}")
          container = prev_container.add_module(NormalModule, name_t.name)
        end
        get_tk
        name_t = get_tk
      end
      skip_tkspace(false)
      return [container, name_t]
    end

    def parse_constant(container, single, tk, comment)
      name = tk.name
      skip_tkspace(false)
      eq_tk = get_tk

      unless eq_tk.kind_of?(TkASSIGN)
        unget_tk(eq_tk)
        return
      end


      nest = 0
      get_tkread

      tk = get_tk
      if tk.kind_of? TkGT
        unget_tk(tk)
        unget_tk(eq_tk)
        return
      end

      loop do
        puts("Param: #{tk}, #{@scanner.continue} " +
          "#{@scanner.lex_state} #{nest}")  if $DEBUG

        case tk
        when TkSEMICOLON
          break
        when TkLPAREN, TkfLPAREN
          nest += 1
        when TkRPAREN
          nest -= 1
        when TkCOMMENT
          if nest <= 0 && @scanner.lex_state == EXPR_END
            unget_tk(tk)
            break
          end
        when TkNL
          if (@scanner.lex_state == EXPR_END and nest <= 0) || !@scanner.continue
            unget_tk(tk)
            break
          end
        end
        tk = get_tk
      end

      res = get_tkread.tr("\n", " ").strip
      res = "" if res == ";"
      con = Constant.new(name, res, comment)
      read_documentation_modifiers(con, CONSTANT_MODIFIERS)
      if con.document_self
  container.add_constant(con)
      end
    end

    def parse_method(container, single, tk, comment)
      progress(".")
      @stats.num_methods += 1
      line_no = tk.line_no
      column  = tk.char_no

      start_collecting_tokens
      add_token(tk)
      add_token_listener(self)

      @scanner.instance_eval{@lex_state = EXPR_FNAME}
      skip_tkspace(false)
      name_t = get_tk
      back_tk = skip_tkspace
      meth = nil
      added_container = false

      dot = get_tk
      if dot.kind_of?(TkDOT) or dot.kind_of?(TkCOLON2)
  @scanner.instance_eval{@lex_state = EXPR_FNAME}
  skip_tkspace
  name_t2 = get_tk
  case name_t
  when TkSELF
    name = name_t2.name
  when TkCONSTANT
          name = name_t2.name
          prev_container = container
          container = container.find_module_named(name_t.name)
          if !container
            added_container = true
            obj = name_t.name.split("::").inject(Object) do |state, item|
              state.const_get(item)
            end rescue nil

            type = obj.class == Class ? NormalClass : NormalModule
            if not [Class, Module].include?(obj.class)
              warn("Couldn't find #{name_t.name}. Assuming it's a module")
            end

            if type == NormalClass then
              container = prev_container.add_class(type, name_t.name, obj.superclass.name)
            else
              container = prev_container.add_module(type, name_t.name)
            end
          end
  else
    # warn("Unexpected token '#{name_t2.inspect}'")
    # break
          skip_method(container)
          return
  end
  meth =  AnyMethod.new(get_tkread, name)
        meth.singleton = true
      else
  unget_tk dot
  back_tk.reverse_each do
    |tk|
    unget_tk tk
  end
  name = name_t.name

        meth =  AnyMethod.new(get_tkread, name)
        meth.singleton = (single == SINGLE)
      end

      remove_token_listener(self)

      meth.start_collecting_tokens
      indent = TkSPACE.new(1,1)
      indent.set_text(" " * column)

      meth.add_tokens([TkCOMMENT.new(line_no,
                                     1,
                                     "# File #{@top_level.file_absolute_name}, line #{line_no}"),
                        NEWLINE_TOKEN,
                        indent])

      meth.add_tokens(@token_stream)

      add_token_listener(meth)

      @scanner.instance_eval{@continue = false}
      parse_method_parameters(meth)

      if meth.document_self
        container.add_method(meth)
      elsif added_container
        container.document_self = false
      end

      # Having now read the method parameters and documentation modifiers, we
      # now know whether we have to rename #initialize to ::new

      if name == "initialize" && !meth.singleton
        if meth.dont_rename_initialize
          meth.visibility = :protected
        else
          meth.singleton = true
          meth.name = "new"
          meth.visibility = :public
        end
      end

      parse_statements(container, single, meth)

      remove_token_listener(meth)

      # Look for a 'call-seq' in the comment, and override the
      # normal parameter stuff

      if comment.sub!(/:?call-seq:(.*?)^\s*\#?\s*$/m, '')
        seq = $1
        seq.gsub!(/^\s*\#\s*/, '')
        meth.call_seq = seq
      end

      meth.comment = comment

    end

    def skip_method(container)
      meth =  AnyMethod.new("", "anon")
      parse_method_parameters(meth)
      parse_statements(container, false, meth)
    end

    # Capture the method's parameters. Along the way,
    # look for a comment containing
    #
    #    # yields: ....
    #
    # and add this as the block_params for the method

    def parse_method_parameters(method)
      res = parse_method_or_yield_parameters(method)
      res = "(" + res + ")" unless res[0] == ?(
      method.params = res unless method.params
      if method.block_params.nil?
          skip_tkspace(false)
    read_documentation_modifiers(method, METHOD_MODIFIERS)
      end
    end

    def parse_method_or_yield_parameters(method=nil, modifiers=METHOD_MODIFIERS)
      skip_tkspace(false)
      tk = get_tk

      # Little hack going on here. In the statement
      #  f = 2*(1+yield)
      # We see the RPAREN as the next token, so we need
      # to exit early. This still won't catch all cases
      # (such as "a = yield + 1"
      end_token = case tk
                  when TkLPAREN, TkfLPAREN
                    TkRPAREN
                  when TkRPAREN
                    return ""
                  else
                    TkNL
                  end
      nest = 0

      loop do
        puts("Param: #{tk.inspect}, #{@scanner.continue} " +
          "#{@scanner.lex_state} #{nest}")  if $DEBUG
        case tk
        when TkSEMICOLON
          break
        when TkLBRACE
          nest += 1
        when TkRBRACE
          # we might have a.each {|i| yield i }
          unget_tk(tk) if nest.zero?
          nest -= 1
          break if nest <= 0
        when TkLPAREN, TkfLPAREN
          nest += 1
        when end_token
          if end_token == TkRPAREN
            nest -= 1
            break if @scanner.lex_state == EXPR_END and nest <= 0
          else
            break unless @scanner.continue
          end
        when method && method.block_params.nil? && TkCOMMENT
    unget_tk(tk)
    read_documentation_modifiers(method, modifiers)
        end
        tk = get_tk
      end
      res = get_tkread.tr("\n", " ").strip
      res = "" if res == ";"
      res
    end

    # skip the var [in] part of a 'for' statement
    def skip_for_variable
      skip_tkspace(false)
      tk = get_tk
      skip_tkspace(false)
      tk = get_tk
      unget_tk(tk) unless tk.kind_of?(TkIN)
    end

    # while, until, and for have an optional
    def skip_optional_do_after_expression
      skip_tkspace(false)
      tk = get_tk
      case tk
      when TkLPAREN, TkfLPAREN
        end_token = TkRPAREN
      else
        end_token = TkNL
      end

      nest = 0
      @scanner.instance_eval{@continue = false}

      loop do
        puts("\nWhile: #{tk}, #{@scanner.continue} " +
          "#{@scanner.lex_state} #{nest}") if $DEBUG
        case tk
        when TkSEMICOLON
          break
        when TkLPAREN, TkfLPAREN
          nest += 1
        when TkDO
          break if nest.zero?
        when end_token
          if end_token == TkRPAREN
            nest -= 1
            break if @scanner.lex_state == EXPR_END and nest.zero?
          else
            break unless @scanner.continue
          end
        end
        tk = get_tk
      end
      skip_tkspace(false)
      if peek_tk.kind_of? TkDO
        get_tk
      end
    end

    # Return a superclass, which can be either a constant
    # of an expression

    def get_class_specification
      tk = get_tk
      return "self" if tk.kind_of?(TkSELF)

      res = ""
      while tk.kind_of?(TkCOLON2) ||
          tk.kind_of?(TkCOLON3)   ||
          tk.kind_of?(TkCONSTANT)

        res += tk.text
        tk = get_tk
      end

      unget_tk(tk)
      skip_tkspace(false)

      get_tkread # empty out read buffer

      tk = get_tk

      case tk
      when TkNL, TkCOMMENT, TkSEMICOLON
        unget_tk(tk)
        return res
      end

      res += parse_call_parameters(tk)
      res
    end

    def parse_call_parameters(tk)

      end_token = case tk
                  when TkLPAREN, TkfLPAREN
                    TkRPAREN
                  when TkRPAREN
                    return ""
                  else
                    TkNL
                  end
      nest = 0

      loop do
        puts("Call param: #{tk}, #{@scanner.continue} " +
          "#{@scanner.lex_state} #{nest}") if $DEBUG
        case tk
        when TkSEMICOLON
          break
        when TkLPAREN, TkfLPAREN
          nest += 1
        when end_token
          if end_token == TkRPAREN
            nest -= 1
            break if @scanner.lex_state == EXPR_END and nest <= 0
          else
            break unless @scanner.continue
          end
        when TkCOMMENT
    unget_tk(tk)
    break
        end
        tk = get_tk
      end
      res = get_tkread.tr("\n", " ").strip
      res = "" if res == ";"
      res
    end


    # Parse a constant, which might be qualified by
    # one or more class or module names

    def get_constant
      res = ""
      skip_tkspace(false)
      tk = get_tk

      while tk.kind_of?(TkCOLON2) ||
          tk.kind_of?(TkCOLON3)   ||
          tk.kind_of?(TkCONSTANT)

        res += tk.text
        tk = get_tk
      end

#      if res.empty?
#        warn("Unexpected token #{tk} in constant")
#      end
      unget_tk(tk)
      res
    end

    # Get a constant that may be surrounded by parens

    def get_constant_with_optional_parens
      skip_tkspace(false)
      nest = 0
      while (tk = peek_tk).kind_of?(TkLPAREN)  || tk.kind_of?(TkfLPAREN)
        get_tk
        skip_tkspace(true)
        nest += 1
      end

      name = get_constant

      while nest > 0
        skip_tkspace(true)
        tk = get_tk
        nest -= 1 if tk.kind_of?(TkRPAREN)
      end
      name
    end

    # Directives are modifier comments that can appear after class, module,
    # or method names. For example
    #
    #   def fred    # :yields:  a, b
    #
    # or
    #
    #   class SM  # :nodoc:
    #
    # we return the directive name and any parameters as a two element array

    def read_directive(allowed)
      tk = get_tk
      puts "directive: #{tk.inspect}" if $DEBUG
      result = nil
      if tk.kind_of?(TkCOMMENT)
        if tk.text =~ /\s*:?(\w+):\s*(.*)/
          directive = $1.downcase
          if allowed.include?(directive)
            result = [directive, $2]
          end
        end
      else
        unget_tk(tk)
      end
      result
    end


    def read_documentation_modifiers(context, allow)
      dir = read_directive(allow)

      case dir[0]

      when "notnew", "not_new", "not-new"
        context.dont_rename_initialize = true

      when "nodoc"
        context.document_self = false
  if dir[1].downcase == "all"
    context.document_children = false
  end

      when "doc"
        context.document_self = true
        context.force_documentation = true

      when "yield", "yields"
        unless context.params.nil?
          context.params.sub!(/(,|)\s*&\w+/,'') # remove parameter &proc
        end
  context.block_params = dir[1]

      when "arg", "args"
        context.params = dir[1]
      end if dir
    end


    # Look for directives in a normal comment block:
    #
    #   #--       - don't display comment from this point forward
    #
    #
    # This routine modifies it's parameter

    def look_for_directives_in(context, comment)

      preprocess = SM::PreProcess.new(@input_file_name,
                                      @options.rdoc_include)

      preprocess.handle(comment) do |directive, param|
        case directive
        when "stopdoc"
          context.stop_doc
          ""
        when "startdoc"
          context.start_doc
          context.force_documentation = true
          ""

        when "enddoc"
          #context.done_documenting = true
          #""
          throw :enddoc

        when "main"
          options = Options.instance
          options.main_page = param
    ""

        when "title"
          options = Options.instance
          options.title = param
          ""

        when "section"
          context.set_current_section(param, comment)
          comment.replace("") # 1.8 doesn't support #clear
          break
        else
          warn "Unrecognized directive '#{directive}'"
          break
        end
      end

      remove_private_comments(comment)
    end

    def remove_private_comments(comment)
      comment.gsub!(/^#--.*?^#\+\+/m, '')
      comment.sub!(/^#--.*/m, '')
    end



    def get_symbol_or_name
      tk = get_tk
      case tk
      when  TkSYMBOL
        tk.text.sub(/^:/, '')
      when TkId, TkOp
        tk.name
      when TkSTRING
        tk.text
      else
        raise "Name or symbol expected (got #{tk})"
      end
    end

    def parse_alias(context, single, tk, comment)
      skip_tkspace
      if (peek_tk.kind_of? TkLPAREN)
        get_tk
        skip_tkspace
      end
      new_name = get_symbol_or_name
      @scanner.instance_eval{@lex_state = EXPR_FNAME}
      skip_tkspace
      if (peek_tk.kind_of? TkCOMMA)
        get_tk
        skip_tkspace
      end
      old_name = get_symbol_or_name

      al = Alias.new(get_tkread, old_name, new_name, comment)
      read_documentation_modifiers(al, ATTR_MODIFIERS)
      if al.document_self
  context.add_alias(al)
      end
    end

    def parse_yield_parameters
      parse_method_or_yield_parameters
    end

  def parse_yield(context, single, tk, method)
    if method.block_params.nil?
      get_tkread
      @scanner.instance_eval{@continue = false}
      method.block_params = parse_yield_parameters
    end
  end

  def parse_require(context, comment)
    skip_tkspace_comment
    tk = get_tk
    if tk.kind_of? TkLPAREN
      skip_tkspace_comment
      tk = get_tk
    end

    name = nil
    case tk
    when TkSTRING
      name = tk.text
#    when TkCONSTANT, TkIDENTIFIER, TkIVAR, TkGVAR
#      name = tk.name
    when TkDSTRING
      warn "Skipping require of dynamic string: #{tk.text}"
 #   else
 #     warn "'require' used as variable"
    end
    if name
      context.add_require(Require.new(name, comment))
    else
      unget_tk(tk)
    end
  end

  def parse_include(context, comment)
    loop do
      skip_tkspace_comment
      name = get_constant_with_optional_parens
      unless name.empty?
        context.add_include(Include.new(name, comment))
      end
      return unless peek_tk.kind_of?(TkCOMMA)
      get_tk
    end
  end

    def get_bool
      skip_tkspace
      tk = get_tk
      case tk
      when TkTRUE
        true
      when TkFALSE, TkNIL
        false
      else
        unget_tk tk
        true
      end
    end

    def parse_attr(context, single, tk, comment)
      args = parse_symbol_arg(1)
      if args.size > 0
  name = args[0]
        rw = "R"
        skip_tkspace(false)
        tk = get_tk
        if tk.kind_of? TkCOMMA
          rw = "RW" if get_bool
        else
          unget_tk tk
        end
  att = Attr.new(get_tkread, name, rw, comment)
  read_documentation_modifiers(att, ATTR_MODIFIERS)
  if att.document_self
    context.add_attribute(att)
  end
      else
  warn("'attr' ignored - looks like a variable")
      end

    end

    def parse_visibility(container, single, tk)
      singleton = (single == SINGLE)
      vis = case tk.name
            when "private"   then :private
            when "protected" then :protected
            when "public"    then :public
            when "private_class_method"
              singleton = true
              :private
            when "public_class_method"
              singleton = true
              :public
            else raise "Invalid visibility: #{tk.name}"
            end

      skip_tkspace_comment(false)
      case peek_tk
        # Ryan Davis suggested the extension to ignore modifiers, because he
        # often writes
        #
        #   protected unless $TESTING
        #
      when TkNL, TkUNLESS_MOD, TkIF_MOD
#        error("Missing argument") if singleton
        container.ongoing_visibility = vis
      else
        args = parse_symbol_arg
        container.set_visibility_for(args, vis, singleton)
      end
    end

    def parse_attr_accessor(context, single, tk, comment)
      args = parse_symbol_arg
      read = get_tkread
      rw = "?"

      # If nodoc is given, don't document any of them

      tmp = CodeObject.new
      read_documentation_modifiers(tmp, ATTR_MODIFIERS)
      return unless tmp.document_self

      case tk.name
      when "attr_reader"   then rw = "R"
      when "attr_writer"   then rw = "W"
      when "attr_accessor" then rw = "RW"
      else
        rw = @options.extra_accessor_flags[tk.name]
      end

      for name in args
  att = Attr.new(get_tkread, name, rw, comment)
        context.add_attribute(att)
      end
    end

    def skip_tkspace_comment(skip_nl = true)
      loop do
        skip_tkspace(skip_nl)
        return unless peek_tk.kind_of? TkCOMMENT
        get_tk
      end
    end

    def parse_symbol_arg(no = nil)

      args = []
      skip_tkspace_comment
      case tk = get_tk
      when TkLPAREN
  loop do
    skip_tkspace_comment
    if tk1 = parse_symbol_in_arg
      args.push tk1
      break if no and args.size >= no
    end

    skip_tkspace_comment
    case tk2 = get_tk
    when TkRPAREN
      break
    when TkCOMMA
    else
           warn("unexpected token: '#{tk2.inspect}'") if $DEBUG
      break
    end
  end
      else
  unget_tk tk
  if tk = parse_symbol_in_arg
    args.push tk
    return args if no and args.size >= no
  end

  loop do
#   skip_tkspace_comment(false)
    skip_tkspace(false)

    tk1 = get_tk
    unless tk1.kind_of?(TkCOMMA)
      unget_tk tk1
      break
    end

    skip_tkspace_comment
    if tk = parse_symbol_in_arg
      args.push tk
      break if no and args.size >= no
    end
  end
      end
      args
    end

    def parse_symbol_in_arg
      case tk = get_tk
      when TkSYMBOL
        tk.text.sub(/^:/, '')
      when TkSTRING
  eval @read[-1]
      else
  warn("Expected symbol or string, got #{tk.inspect}") if $DEBUG
  nil
      end
    end
  end

end<|MERGE_RESOLUTION|>--- conflicted
+++ resolved
@@ -257,13 +257,8 @@
     [:TkNL],
     [:TkEND_OF_SCRIPT],
 
-<<<<<<< HEAD
     [:TkBACKSLASH,  TkUnknownChar,  '\\\\'],  # Maglev patch to string constant, was "\\"
     [:TkAT,	    TkUnknownChar,  "@"],
-=======
-    [:TkBACKSLASH,  TkUnknownChar,  "\\\\"],
-    [:TkAT,     TkUnknownChar,  "@"],
->>>>>>> 6d36cf9b
     [:TkDOLLAR,     TkUnknownChar,  "\$"], #"
   ]
 
