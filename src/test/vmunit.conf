--- conflicted
+++ resolved
@@ -68,12 +68,9 @@
 KernelTest.rb
 RangeTest.rb
 TypeTest.rb
-<<<<<<< HEAD
 testDynamicIvs.rb
-=======
 ModuleTest.rb
 ErrnoTest.rb
->>>>>>> 69a5faa2
 # Regression tests for fixed bugs
 Trac218.rb
 Trac224.rb
