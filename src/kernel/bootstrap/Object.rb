# Random is the Smalltalk class Random
Random.class_primitive_nobridge 'new'
Random.primitive_nobridge 'next', 'nextInt:'
Random.primitive_nobridge 'next'
RandomInstance = Random.new

class Object
    # Begin private helper methods

    #  begin special sends
    #    these are optimized by the code generator to be special bytecodes
    #    entries here are so that perform will work.

    # _isInteger allows integer?  special sends to non-Numeric objects
    primitive_nobridge '_isInteger', '_isInteger'

    primitive_nobridge '_isFixnum', '_isSmallInteger'
    primitive_nobridge '_isFloat', '_isFloat'
    primitive_nobridge '_isNumber', '_isNumber'
    primitive_nobridge '_isSymbol', '_isSymbol'
    primitive_nobridge '_isBlock', '_isExecBlock'
    primitive_nobridge '_isArray', '_isArray'
    primitive_nobridge '_isHash', '_isRubyHash'
    primitive_nobridge '_isString', '_isOneByteString'
    primitive_nobridge '_isRegexp', '_isRegexp'
    primitive_nobridge '_isRange', '_isRange'
    # end special sends

<<<<<<< HEAD
    #  following are installed by RubyContext>>installPrimitiveBootstrap
    #    primitive_nobridge 'class', 'class' # installed in Object 
    #  end installPrimitiveBootstrap 
  
=======
>>>>>>> 67543888
    #  private method _each: contains on:do: handler for RubyBreakException ,
    #  all env1 sends of each& are compiled as sends of _each&
    primitive_nobridge '_each&', '_rubyEach:'

    # End private helper methods

    primitive_nobridge '==', '='
    primitive 'halt'
    primitive 'hash'
    primitive 'object_id', 'asOop'
    primitive '__id__' , 'asOop'

    #  not   is now a special selector,
    #   GsComSelectorLeaf>>selector:  translates #not to bytecode Bc_rubyNOT
    # primitive 'not'

    primitive 'nil?' , '_rubyNilQ'

    # rubySend: methods implemented in .mcz
    primitive_nobridge 'send', 'rubySend:'
    primitive_nobridge 'send&', 'rubySend:withBlock:'
    #  send* will get bridge methods for all but  'send' , 'send&'
    primitive          'send*', 'rubySend:withArguments:'

    #  __send__ defined per MRI, non-overrideable version of send
    #  TODO: disallow redef in Object after prims loaded
    primitive_nobridge '__send__', 'rubySend:'
    primitive_nobridge '__send__&', 'rubySend:withBlock:'
    primitive          '__send__*', 'rubySend:withArguments:'

    primitive 'dup', '_basicCopy'

    primitive 'freeze', 'immediateInvariant'
    primitive_nobridge 'respond_to?', 'rubyRespondsTo:'

    def respond_to?(aSymbol, includePrivateBoolean)
      # Gemstone: the argument includePrivateBoolean is ignored
      respond_to?(aSymbol)
    end

    primitive 'print_line', 'rubyPrint:'

    # pause is not standard Ruby, for debugging only .
    #  trappable only by an Exception specifying exactly error 6001
    primitive 'pause', 'pause'

    #                                   rubyInspect comes from .mcz
    primitive 'inspect', 'rubyInspect'
    primitive 'method', 'rubyMethod:'

    def rand(n=nil)
        if n
            RandomInstance.next(n)
        else
            RandomInstance.next
        end
    end

    def to_s
      self.class.name.to_s
    end

    def to_str
        to_s
    end

    def to_a
       # remove this method for MRI 1.9 compatibility
       [ self ]
    end

    def loop
        raise LocalJumpError, "no block given" unless block_given?

        while true
            yield
        end
    end

    # block_given?  is implemented by the ruby compiler .
    #   do not code any definition of block_given? here .
    # Attempts to reimplement  block_given?  will fail with a compiler error.

    def initialize(*args)
        self
    end

    def print(*objs)
      objs.each {|obj| $stdout << obj.to_s}
      nil
    end

    def printf(pattern, *args)
        puts pattern.gsub(/%s/){args.shift}
    end

    def puts(*args)
        if args.empty?
            $stdout << "\n"
        else
            args.each do |arg|
                if ( arg._isArray )  # if arg.kind_of?(Array)
                    puts *arg
                else
                    $stdout << arg.to_s
                    $stdout << "\n"
                end
            end
        end
        nil
    end

    def p(obj)
        puts obj.inspect
    end

    def ===(obj)
        self == obj
    end

    def gets(sep="\n")
        $stdin.gets(sep)
    end

    def sprintf(str, *args)
        format(str, *args)
    end

    def raise(err, str)
        err ||= RuntimeError
        err.signal(str)
    end

    def eval(str)
        RUBY.module_eval(str, Object)
    end

    def eql?(other)
      self == other
    end

    # BEGIN RUBINIUS
    def instance_of?(cls)
      # TODO: Object#instance_of?: Uncomment parameter checks when (A)
      # Module is installed in the globals dict and class comparison is
      # working properly.
#       if cls.class != Class and cls.class != Module
#         # We can obviously compare against Modules but result is always false
#         raise TypeError, "instance_of? requires a Class argument"
#       end

      self.class.equal?(cls)
    end
    # END RUBINIUS

  #  uses Behavior>>rubyModuleFunction:, which for specified selector,
  #    for each variant existing in receiver, installs an env1 meth dict
  #    entry so that method also shows up as a class method for rcvr.
  #  module_function is used by  lib/benchmark.rb
  class_primitive 'basic_module_function', 'rubyModuleFunction:'
  def self.module_function(*names)
   if names.length > 0
       names.each{|name| basic_module_function(name)}
   else
       @use_module_functions = true
   end
  end

  def self.const_defined?(c) false; end
  class_primitive 'include', 'addRubyVirtualSuperclass:'

  def extend(mod)
  end

  def at_exit
  end

  def to_fmt
    to_s
  end

  def flatten_onto(output)
    output << self
    output
  end

  def pretty_inspect; inspect; end

  require 'kernel/bootstrap/Kernel.rb'
end<|MERGE_RESOLUTION|>--- conflicted
+++ resolved
@@ -26,13 +26,10 @@
     primitive_nobridge '_isRange', '_isRange'
     # end special sends
 
-<<<<<<< HEAD
     #  following are installed by RubyContext>>installPrimitiveBootstrap
     #    primitive_nobridge 'class', 'class' # installed in Object 
     #  end installPrimitiveBootstrap 
   
-=======
->>>>>>> 67543888
     #  private method _each: contains on:do: handler for RubyBreakException ,
     #  all env1 sends of each& are compiled as sends of _each&
     primitive_nobridge '_each&', '_rubyEach:'
