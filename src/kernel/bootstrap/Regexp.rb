--- conflicted
+++ resolved
@@ -5,7 +5,7 @@
     self.class.primitive 'alloc', '_basicNew'
 
     def initialize(str, options, lang)
-        if options._isInteger 	# options.kind_of? Integer
+        if options._isInteger   # options.kind_of? Integer
             o = options
         else
            o = options ? 1 : 0
@@ -54,16 +54,10 @@
     end
 
     def ===(str)
-<<<<<<< HEAD
-      if str.kind_of?(String)
+      knd = str._kindBlkStrRanRegAry
+      if ( knd.equal?(8) )  # if str.kind_of?(String)
         if  self.=~(str)
           return true
-=======
-      knd = str._kindBlkStrRanRegAry  
-      if ( knd.equal?(8) )  # if str.kind_of?(String)
-        if  self.=~(str) 
-          return true 
->>>>>>> 1b38aebd
         end
       end
       return false
