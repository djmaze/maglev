class Regexp

  # Options for passing to new
  IGNORECASE = 1
  EXTENDED   = 2
  MULTILINE  = 4
  ALL_OPTIONS_MASK = 7

  # Regexp characters that need quoting
  META_CHARS = "\n\r\f\t " + '[]{}()|-*.\\?+^$#'
  META_CHARS.freeze
  META_REPL_CHARS = 'nrft '
  META_REPL_CHARS.freeze

  class_primitive_nobridge '_new', 'new:options:lang:'

  primitive_nobridge '_search', '_search:from:to:'
  primitive_nobridge '_matchCbytes_from_limit_string*', '_matchCBytes:from:limit:string:'
  primitive_nobridge '_compile', '_compile:options:'
  primitive_nobridge 'kcode', 'kcode'
  primitive_nobridge 'options', 'options'
  primitive_nobridge 'to_s', 'to_s'

  class_primitive_nobridge 'alloc', '_basicNew'
  class_primitive_nobridge '_opts_from_lang', 'optsFromLang:opts:'

  #     Regexp.new(string [, options [, lang]])       => regexp
  #     Regexp.new(regexp)                            => regexp
  #     Regexp.compile(string [, options [, lang]])   => regexp
  #     Regexp.compile(regexp)                        => regexp
  #
  #  Constructs a new regular expression from <i>pattern</i>, which can be either
  #  a <code>String</code> or a <code>Regexp</code> (in which case that regexp's
  #  options are propagated, and new options may not be specified (a change as of
  #  Ruby 1.8). If <i>options</i> is a <code>Fixnum</code>, it should be one or
  #  more of the constants <code>Regexp::EXTENDED</code>,
  #  <code>Regexp::IGNORECASE</code>, and <code>Regexp::MULTILINE</code>,
  #  <em>or</em>-ed together. Otherwise, if <i>options</i> is not
  #  <code>nil</code>, the regexp will be case insensitive. The <i>lang</i>
  #  parameter enables multibyte support for the regexp: `n', `N' = none, `e',
  #  `E' = EUC, `s', `S' = SJIS, `u', `U' = UTF-8.
  #
  #     r1 = Regexp.new('^a-z+:\\s+\w+')           #=> /^a-z+:\s+\w+/
  #     r2 = Regexp.new('cat', true)               #=> /cat/i
  #     r3 = Regexp.new('dog', Regexp::EXTENDED)   #=> /dog/x
  #     r4 = Regexp.new(r2)                        #=> /cat/i
  #
  def self.new(pattern, options = 0, lang = nil)
    if (pattern._isRegexp)
      opts = pattern.options
      lang = nil
      pattern = pattern.source
    else
      opts = options 
      if opts._isFixnum 
        opts = opts & ALL_OPTIONS_MASK
      end
    end
    r = self.alloc
    r.initialize(pattern, opts, lang)
    r
  end

  # Synonym for <code>Regexp.new</code>.
  def self.compile(pattern, options = 0, lang = nil)
    self.new(pattern, options, lang)
  end

<<<<<<< HEAD
  def ==(otherRegexp)
    if (otherRegexp._isRegexp)
      otherRegexp.source == source && otherRegexp.options == @options
    else
      false
    end
  end

  def hash
    (@source.hash) ^ ((@options & ALL_OPTIONS_MASK) .hash)
  end

  def ===(str)
    if ( str._isString ) # if str.kind_of?(String)
      # inline =~  so as to update callers $~
      m = _search(str, 0, nil)
      m._storeRubyVcGlobal(0x20) # store into caller's $~
      if m
        if m.begin(0)
          return true
        end
      end
    end
    false
  end

  # Return true if +Regexp::IGNORECASE+ is set on this regexp
  def casefold?
    !((@options & IGNORECASE).equal?(0))
  end

  # def inspect  # implemented in common/regex.rb

  def initialize(str, options=nil, lang=nil)   # 3rd arg language ignored
    # if options == nil, prim defautls to case insensitive
    if options.equal?(nil)
      opts = 0
    elsif options._isFixnum
      opts = options 
    elsif options.equal?(false)
      opts = 0
    else
      opts = IGNORECASE
    end
    if lang._not_equal?(nil)
      if lang._isString
        opts = self.class._opts_from_lang(lang, opts)     
      else
        raise ArgumentError , 'regex.initialize lang not a String'
      end
    end
    res = _compile(str, opts)
    if res._not_equal?(self)
      raise RegexpError, (res.to_str)  # error from onig_new
    end
    res
=======

  #     Regexp.union([pattern]*)   => new_str
  #
  #  Return a <code>Regexp</code> object that is the union of the given
  #  <em>pattern</em>s, i.e., will match any of its parts. The <em>pattern</em>s
  #  can be Regexp objects, in which case their options will be preserved, or
  #  Strings. If no arguments are given, returns <code>/(?!)/</code>.
  #
  #     Regexp.union                         #=> /(?!)/
  #     Regexp.union("penzance")             #=> /penzance/
  #     Regexp.union("skiing", "sledding")   #=> /skiing|sledding/
  #     Regexp.union(/dogs/, /cats/i)        #=> /(?-mix:dogs)|(?i-mx:cats)/
  def self.union(*patterns)
    num_patterns = patterns.size
    if num_patterns.equal?(0)
      return Regexp.new("(?!)")
    elsif num_patterns.equal?(1)
      re = Type.coerce_to(patterns[0], Regexp, :to_regexp, false)
      return re unless re.equal?(nil)
      return Regexp.new(Regexp.escape(patterns[0]))
    end
    # Multiple arguments: If an arg is a regexp, or convertible to one, then
    # append its string represntation
    idx = 0
    source = ""
    while idx < num_patterns
      source << "|" if idx > 0
      re = Type.coerce_to(patterns[idx], Regexp, :to_regexp, false)
      if re.nil?
        source << Regexp.escape(patterns[idx].to_str)
      else
        source << re.to_s
      end
      idx += 1
    end
    Regexp.new(source)
>>>>>>> 592504e4
  end

  # BEGIN RUBINIUS
  # Rubinius uses this method as the main interface to their primitives.
  # GemStone keeps the interface, but adjusts impl per the Smalltalk
  # interface.  Both Rubinius and GemStone use Oniguruma as the underlying
  # engine.
  def search_region(str, start, finish, forward) # equiv to MRI's re_search
    if forward
      unless finish._isFixnum
        raise TypeError, 'finish must be a Fixnum'
      end
      _search(str, start, finish)
    else
      unless start._isFixnum
        raise TypeError, 'finish must be a Fixnum'
      end
      _search(str, finish, start)
    end
  end

  def match_from(str, offset)
    # search  str[offset .. str.size-1]
    # does not update caller's $~
    if str.equal?(nil)
      return nil
    end
    sz = str.size
    if (offset >= str.size)
      return nil
    end
    _search(str, offset, sz)
  end

  def match_from_nocheck(str, offset)
    # search  str[offset .. str.size-1]
    # caller has already checked that offset < str.size
    # does not update caller's $~
    _search(str, offset, nil)
  end

  def match_start(str, offset) # equiv to MRI's re_match
    _search(str, offset, true )  # use onig_match()
    # does not update caller's $~
  end

  # END RUBINIUS

<<<<<<< HEAD
=======
  # Return true if +Regexp::IGNORECASE+ is set on this regexp
  def casefold?
    !((@options & IGNORECASE).equal?(0))
  end

  def initialize(str, options=nil, lang=nil)   # 3rd arg language ignored
    # if options == nil, prim defautls to case insensitive
    if options.equal?(nil)
      opts = 0
    elsif options._isFixnum
      opts = options & ALL_OPTIONS_MASK
    elsif options.equal?(false)
      opts = 0
    else
      opts = IGNORECASE
    end
    if lang._not_equal?(nil)
      if lang._isString
        opts = self.class._opts_from_lang(lang, opts)
      else
        raise ArgumentError , 'regex.initialize lang not a String'
      end
    end
    res = _compile(str, opts)
    if res._not_equal?(self)
      raise ArgumentError, (res.to_str)  # error from onig_new
    end
    res
  end

>>>>>>> 592504e4
  def match(*args, &blk)
    # only one-arg call supported. any other invocation
    # will have a bridge method interposed which would
    #   require different args to _storeRubyVcGlobal
    raise ArgumentError, 'expected 1 arg'
  end

  def match(str)
    m = _search(str, 0, nil)
    m._storeRubyVcGlobal(0x20) # store into caller's $~
    m
  end

  def _match_vcglobals(str, vcglobals_arg)
    # Private , for example, see usage in String.sub
    m = _search(str, 0, nil)
    m._storeRubyVcGlobal(vcglobals_arg) # store into specified $~
    m
  end

  def source
    # return the original string of the pattern
    @source
  end

  def =~(*args, &blk)
    # only one-arg call supported. any other invocation
    # will have a bridge method interposed which would
    #   require different args to _storeRubyVcGlobal
    raise ArgumentError, 'expected 1 arg'
  end

  def =~(str)
    # no bridge method for this variant
    m = _search(str, 0, nil)
    m._storeRubyVcGlobal(0x20) # store into caller's $~
    if (m)
      return m.begin(0)
    end
    m
  end

  def ~(*args, &blk)
    # only zero-arg call supported. any other invocation
    # will have a bridge method interposed which would
    #   require different args to _storeRubyVcGlobal
    raise ArgumentError, 'expected zero args'
  end
  
  def ~
    str = self._getRubyVcGlobal(0x21) # get callers $_
    if str.equal?(nil)
      raise TypeError, 'Regexp#~ , caller frame has no reference to $_ '
    end
    unless str._isString
      raise TypeError, '$_ is not a String'
    end
    m = _search(str, 0, nil)
    m._storeRubyVcGlobal(0x20) # store into caller's $~
    if (m)
      return m.begin(0)
    end
    m
  end

  # during bootstrap,  send and __send__ get no bridge methods
  def send(sym, str)
    if sym.equal?( :=~ )
      m = _search(str, 0, nil)
      m._storeRubyVcGlobal(0x20) # store into caller's $~
      if (m)
        return m.begin(0)
      end
      m
    elsif sym.equal?(:match)
      return nil unless str && str.length > 0
      m = _search(str, 0, nil)
      m._storeRubyVcGlobal(0x20) # store into caller's $~
      m
    else
      super(sym, str)
    end
  end

  def __send__(sym, str)
    if sym.equal?( :=~ )
      m = _search(str, 0, nil)
      m._storeRubyVcGlobal(0x20) # store into caller's $~
      if (m)
        return m.begin(0)
      end
      m
    elsif sym.equal?(:match)
      return nil unless str && str.length > 0
      m = _search(str, 0, nil)
      m._storeRubyVcGlobal(0x20) # store into caller's $~
      m
    else
      super(sym, str)
    end
  end

 def __each_match(str, &block)
    # Private, does not store into callers $~
    idx = 0
    str_sz = str.length
    while idx <= str_sz  # run to size+1  to match  // regex
      match = _search(str, idx, nil)
      if match
        block.call(match)
        pos = match.end(0)
        if pos.equal?( match.begin(0) )
          pos += 1
        end
        if pos <= idx
          idx += 1
        else
          idx = pos
        end
      else
        return
      end
    end
  end

 def __each_match_vcgl(str, vcglobals_arg, &block)
    # Private, stores into $~ specified by vcglobals_arg
    pos = 0
    while(pos < str.length)
      match = _search(str, pos, nil)
      if match
        # store into specified $~, in case block references it
        match._storeRubyVcGlobal(vcglobals_arg)
        pos = match.end(0)
        if match.begin(0) == pos
          pos += 1
        else
          block.call(match)
        end
      else
        return
      end
    end
  end

  def all_matches(str)
    matches = []
    __each_match(str){|m| matches << m}
    matches
  end

  def self.escape(str)
    # Modified RUBINIUS code
    quoted = ""
    lim = str.size
    i = 0
    ch_str = ' '
    while i < lim
      ch = str[i]
      m_idx = META_CHARS._indexOfByte(ch, 1)
      if (m_idx > 0)
        if (ch <= 0x20)   # handle \n \r \f \t and " "
          escaped_ch = "\\."
          escaped_ch[1] = META_REPL_CHARS[m_idx - 1]
        else
          escaped_ch = "\\."
          escaped_ch[1] = ch
        end
        quoted << escaped_ch
      else
        quoted << ch
      end
      i += 1
    end
    quoted
  end

  def to_rx
    self
  end

  def _index_string(string, offset)
    # used by String#index only
    start = offset.equal?(nil) ? 0 : offset
    md = self._search(string, start, nil)
    md._storeRubyVcGlobal(0x40)
    return nil if md.equal?(nil)
    md.begin(0)
  end

  def _rindex_string(string, offset)
    res = nil
    str_size = string.size
    if @source.index('\G')._not_equal?(nil)
      # We are giving wrong answers
      raise ArgumentError, ' \G not supported yet in String#rindex(regexp)'
    end
    if offset >= str_size
      res_md = self._search(string, offset, 0) # search backwards
      if res_md._not_equal?(nil)
        res = res_md.begin(0)
      end
    else
      res_md = self._search(string, offset, str_size)  # forwards
      if res_md._not_equal?(nil)
        ofs = res_md.begin(0)
        if ofs.equal?(offset)
          res = ofs  # exact match at offset , use it
        end
      end
      if res.equal?(nil)
  ofs = 0
  while ofs < offset  # loop forwards to find last match < offset
    md = self._search(string, ofs, str_size)
    if md.equal?(nil)
      break
    end
    ofs = md.begin(0)
    if ofs < offset
      res = ofs
      res_md = md
    end
    next_ofs = md.end(0)
    if next_ofs.equal?(ofs)
      next_ofs += 1
    end
    ofs = next_ofs
  end
      end
    end
    res_md._storeRubyVcGlobal(0x40)
    return res
  end

  # TODO: limit is not used....
  def _split_string(string, limit)
    result = []
    if @source == ""
      slim = string.size
      i = 0
      while i < slim
        result[i] = string[i, 1]
        i = i + 1
      end
    else
      start = 0
      self.all_matches(string).each do |match|
        result << string[start...match.begin(0)]
        start = match.end(0)
      end
      if(start < string.length)
        result << string[start...string.length]
      end
    end
    result
  end

  # The AST productions for :nth_ref , :back_ref
  #   produce a direct reference to $~  in the sending method.
  # Sends of last_match, =~ , ~  get an implicit ref to $~ in the AST
  #   that triggers a non-deletable method temp definition in the IR

  def self.last_match(*args)
    raise ArgumentError , 'expected 0 or 1 arg'
  end

  def self.last_match
    # no bridge methods for variants after first
    m = self._getRubyVcGlobal(0x20)
    return m
  end

  def self.last_match(an_int)
    # no bridge methods for variants after first
    m = self._getRubyVcGlobal(0x20)
    if m.equal?(nil)
      return m
    else
      return m[an_int]
    end
  end

  def self.union(*args)
    len = args.length
    if len.equal?(0)
      return /(?!)/
    end
    n = 0
    src = ""
    while n < len
      an_arg = args[n]
      if an_arg._isRegexp
        src << an_arg.to_s
      else
        an_arg = Type.coerce_to(an_arg, String, :to_str)
        src << an_arg
      end 
      if n < len - 1
        src << '|'
      end
      n += 1
    end
    self.new(src)
  end

  class << self
    alias_method :quote, :escape
  end
end
Regexp._freeze_constants
<|MERGE_RESOLUTION|>--- conflicted
+++ resolved
@@ -66,7 +66,6 @@
     self.new(pattern, options, lang)
   end
 
-<<<<<<< HEAD
   def ==(otherRegexp)
     if (otherRegexp._isRegexp)
       otherRegexp.source == source && otherRegexp.options == @options
@@ -123,44 +122,6 @@
       raise RegexpError, (res.to_str)  # error from onig_new
     end
     res
-=======
-
-  #     Regexp.union([pattern]*)   => new_str
-  #
-  #  Return a <code>Regexp</code> object that is the union of the given
-  #  <em>pattern</em>s, i.e., will match any of its parts. The <em>pattern</em>s
-  #  can be Regexp objects, in which case their options will be preserved, or
-  #  Strings. If no arguments are given, returns <code>/(?!)/</code>.
-  #
-  #     Regexp.union                         #=> /(?!)/
-  #     Regexp.union("penzance")             #=> /penzance/
-  #     Regexp.union("skiing", "sledding")   #=> /skiing|sledding/
-  #     Regexp.union(/dogs/, /cats/i)        #=> /(?-mix:dogs)|(?i-mx:cats)/
-  def self.union(*patterns)
-    num_patterns = patterns.size
-    if num_patterns.equal?(0)
-      return Regexp.new("(?!)")
-    elsif num_patterns.equal?(1)
-      re = Type.coerce_to(patterns[0], Regexp, :to_regexp, false)
-      return re unless re.equal?(nil)
-      return Regexp.new(Regexp.escape(patterns[0]))
-    end
-    # Multiple arguments: If an arg is a regexp, or convertible to one, then
-    # append its string represntation
-    idx = 0
-    source = ""
-    while idx < num_patterns
-      source << "|" if idx > 0
-      re = Type.coerce_to(patterns[idx], Regexp, :to_regexp, false)
-      if re.nil?
-        source << Regexp.escape(patterns[idx].to_str)
-      else
-        source << re.to_s
-      end
-      idx += 1
-    end
-    Regexp.new(source)
->>>>>>> 592504e4
   end
 
   # BEGIN RUBINIUS
@@ -209,8 +170,6 @@
 
   # END RUBINIUS
 
-<<<<<<< HEAD
-=======
   # Return true if +Regexp::IGNORECASE+ is set on this regexp
   def casefold?
     !((@options & IGNORECASE).equal?(0))
@@ -241,7 +200,6 @@
     res
   end
 
->>>>>>> 592504e4
   def match(*args, &blk)
     # only one-arg call supported. any other invocation
     # will have a bridge method interposed which would
@@ -524,6 +482,17 @@
     end
   end
 
+  #     Regexp.union([pattern]*)   => new_str
+  #
+  #  Return a <code>Regexp</code> object that is the union of the given
+  #  <em>pattern</em>s, i.e., will match any of its parts. The <em>pattern</em>s
+  #  can be Regexp objects, in which case their options will be preserved, or
+  #  Strings. If no arguments are given, returns <code>/(?!)/</code>.
+  #
+  #     Regexp.union                         #=> /(?!)/
+  #     Regexp.union("penzance")             #=> /penzance/
+  #     Regexp.union("skiing", "sledding")   #=> /skiing|sledding/
+  #     Regexp.union(/dogs/, /cats/i)        #=> /(?-mix:dogs)|(?i-mx:cats)/
   def self.union(*args)
     len = args.length
     if len.equal?(0)
@@ -532,16 +501,16 @@
     n = 0
     src = ""
     while n < len
+      if n > 0
+        src << '|'
+      end
       an_arg = args[n]
       if an_arg._isRegexp
         src << an_arg.to_s
       else
         an_arg = Type.coerce_to(an_arg, String, :to_str)
-        src << an_arg
+        src << Regexp.escape(an_arg)
       end 
-      if n < len - 1
-        src << '|'
-      end
       n += 1
     end
     self.new(src)
