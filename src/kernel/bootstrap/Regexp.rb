class Regexp
<<<<<<< HEAD
    primitive_nobridge '_search', '_search:from:to:'
    primitive_nobridge '_compile', '_compile:options:'
    # self.class.primitive_nobridge 'alloc', '_basicNew'

    def initialize(str, options, lang)
        if options._isInteger   # options.kind_of? Integer
            o = options
        else
           o = options ? 1 : 0
        end
        compile(str, o)
=======

  # Regexp characters that need quoting
  META_CHARS =  %w![ ] { } ( ) | - * . \\ ? + ^ $ #!

  primitive 'search', '_search:from:to:'
  primitive 'compile', '_compile:options:'
  primitive 'source', 'source'
  self.class.primitive 'alloc', '_basicNew'

  # BEGIN RUBINIUS
  # Rubinius uses this method as the main interface to their primitives.
  # GemStone keeps the interface, but adjusts impl per the Smalltalk
  # interface.  Both Rubinius and GemStone use Oniguruma as the underlying
  # engine.
  def search_region(str, start, finish, forward) # equiv to MRI's re_search
    if forward
      search(str, start, finish)
    else
      search(str, finish, start)
    end
  end

  def match_from(str, count)
    return nil if str.nil?
    search_region(str, count, str.size, true)
  end
  # END RUBINIUS

  def initialize(str, options, lang)
    if options._isInteger   # options.kind_of? Integer
      o = options
    else
      o = options ? 1 : 0
>>>>>>> 438a135b
    end
    compile(str, o)
  end

<<<<<<< HEAD
    def match(str)
        return nil unless str && str.length > 0
        # search primitive automatically sets $~ 
        return _search(str, 0, nil)
# TODO more fixes
#       if $~
#           # $& = $~[0]
#           # $' = $~.post_match
#           # $` = $~.pre_match
#       end
        return $~
    end
=======
  def match(str)
    return nil unless str && str.length > 0
    $~ = search(str, 0, nil)
=begin
       #needed by racc
       if $~
         $& = $~[0]
         $' = $~.post_match
         $` = $~.pre_match
       end
=end
    return $~
  end
>>>>>>> 438a135b

  def =~(str)
    if match(str)
      $~.begin(0)
    end
<<<<<<< HEAD

    # TODO: make this private
    def each_match(str, &block)
        pos = 0
        while(pos < str.length)
            $~ = match = _search(str, pos, nil)
            return unless match
            pos = match.end(0)
            if match.begin(0) == pos
                pos += 1
            else
                block.call(match)
            end
        end
=======
  end

  # TODO: make this private
  def each_match(str, &block)
    pos = 0
    while(pos < str.length)
      $~ = match = search(str, pos, nil)
      return unless match
      pos = match.end(0)
      if match.begin(0) == pos
        pos += 1
      else
        block.call(match)
      end
>>>>>>> 438a135b
    end
  end

  def all_matches(str)
    matches = []
    each_match(str){|m| matches << m}
    matches
  end

  def ===(str)
    if ( str._isString ) # if str.kind_of?(String)
      if  self.=~(str)
        return true
      end
    end
    return false
  end

  def self.escape(str)
    # Modified RUBINIUS code
    quoted = ""

    lim = str.size
    i = 0
    c = ' '          # setup to convert from ints to single char strings
    while i < lim
      c[0] = str[i]  # convert from int to single char string
      quoted << if META_CHARS.include?(c)
                  "\\#{c}"
                elsif c == "\n"
                  "\\n"
                elsif c == "\r"
                  "\\r"
                elsif c == "\f"
                  "\\f"
                elsif c == "\t"
                  "\\t"
                elsif c == " "
                  "\\ "
                else
                  c
                end
      i += 1
    end
    quoted
  end

  # TODO: Regexp.quote: alias it when class alias supported
  #   class << self
  #     alias_method :quote, :escape
  #   end
  def self.quote(str)
    self.escape str
  end

  def to_rx
    self
  end

  IGNORECASE = 1
  EXTENDED = 2
  MULTILINE = 4

  # Were in String.rb
  def _index_string(string, offset)
    md = self.match(string)
    return nil if md.equal?(nil)
    md.begin(0) + offset
  end

  # TODO: limit is not used....
  def _split_string(string, limit)
    result = []
    if self.source == ""
      slim = string.size
      i = 0
      while i < slim
        result[i] = string[i, 1]
        i = i + 1
      end
    else
      start = 0
      self.all_matches(string).each do |match|
        result << string[start...match.begin(0)]
        start = match.end(0)
      end
      if(start < string.length)
        result << string[start...string.length]
      end
    end
    result
  end
end

class MatchData
  primitive 'at', 'at:'

  def begin(group)
    at((group*2)+1)
  end

  def end(group)
    at((group*2)+2)
  end

  def string
    @inputString
  end

<<<<<<< HEAD
    # TODO: limit is not used....
    def _split_string(string, limit)
        result = []
        if @source == ""
          slim = string.size
          i = 0
          while i < slim
            result[i] = string[i, 1]
            i = i + 1
          end
        else
          start = 0
          self.all_matches(string).each do |match|
              result << string[start...match.begin(0)]
              start = match.end(0)
          end
          if(start < string.length)
              result << string[start...string.length]
          end
        end
        result
    end
end
=======
  def pre_match
    string[0..self.begin(0)-1]
  end
>>>>>>> 438a135b

  def post_match
    string[self.begin(0)+self[0].size..-1]
  end

  primitive_nobridge '[]' , '_rubyAt:'
  primitive '[]' , '_rubyAt:length:'

  # Ruby global variables $1..$9 implemented by MatchData(C)>>nthRegexRef:

<<<<<<< HEAD
    def length
      size / 2
    end

    def string
        @inputString
    end
=======
>>>>>>> 438a135b

  # BEGIN RUBINIUS

  def full; self.at(1); end  # GEMSTONE

  def collapsing?
    self.begin(0) == self.end(0)
  end

  def pre_match_from(idx)
#    return "" if full.at(0) == 0
    return "" if full == 0  # GEMSTONE
    nd = full.at(0) - 1
#    @source[idx, nd-idx+1]
    source[idx, nd-idx+1]   # GEMSTONE
  end

  def captures
    out = []

#  TODO: WIP: finish
#     @region.each do |tup|


#       x = tup.at(0)

#       if x == -1
#         out << nil
#       else
#         y = tup.at(1)
# #        out << @source[x, y-x]
#         out << source[x, y-x]  # GEMSTONE
#       end
#     end
    return out
  end


  # END RUBINIUS

end<|MERGE_RESOLUTION|>--- conflicted
+++ resolved
@@ -1,25 +1,16 @@
 class Regexp
-<<<<<<< HEAD
-    primitive_nobridge '_search', '_search:from:to:'
-    primitive_nobridge '_compile', '_compile:options:'
-    # self.class.primitive_nobridge 'alloc', '_basicNew'
-
-    def initialize(str, options, lang)
-        if options._isInteger   # options.kind_of? Integer
-            o = options
-        else
-           o = options ? 1 : 0
-        end
-        compile(str, o)
-=======
 
   # Regexp characters that need quoting
   META_CHARS =  %w![ ] { } ( ) | - * . \\ ? + ^ $ #!
 
-  primitive 'search', '_search:from:to:'
-  primitive 'compile', '_compile:options:'
-  primitive 'source', 'source'
-  self.class.primitive 'alloc', '_basicNew'
+  primitive_nobridge '_search', '_search:from:to:'
+  primitive_nobridge '_compile', '_compile:options:'
+  # self.class.primitive 'alloc', '_basicNew'
+
+  def source
+    # return the original string of the pattern
+    @source
+  end
 
   # BEGIN RUBINIUS
   # Rubinius uses this method as the main interface to their primitives.
@@ -28,9 +19,9 @@
   # engine.
   def search_region(str, start, finish, forward) # equiv to MRI's re_search
     if forward
-      search(str, start, finish)
+      _search(str, start, finish)
     else
-      search(str, finish, start)
+      _search(str, finish, start)
     end
   end
 
@@ -45,67 +36,29 @@
       o = options
     else
       o = options ? 1 : 0
->>>>>>> 438a135b
     end
-    compile(str, o)
+    _compile(str, o)
   end
 
-<<<<<<< HEAD
-    def match(str)
-        return nil unless str && str.length > 0
-        # search primitive automatically sets $~ 
-        return _search(str, 0, nil)
-# TODO more fixes
-#       if $~
-#           # $& = $~[0]
-#           # $' = $~.post_match
-#           # $` = $~.pre_match
-#       end
-        return $~
-    end
-=======
   def match(str)
     return nil unless str && str.length > 0
-    $~ = search(str, 0, nil)
-=begin
-       #needed by racc
-       if $~
-         $& = $~[0]
-         $' = $~.post_match
-         $` = $~.pre_match
-       end
-=end
-    return $~
+    # search primitive automatically sets $~
+    ret = _search(str, 0, nil)
   end
->>>>>>> 438a135b
 
   def =~(str)
-    if match(str)
-      $~.begin(0)
+    m = match(str)
+    if (m)
+      return m.begin(0)
     end
-<<<<<<< HEAD
-
-    # TODO: make this private
-    def each_match(str, &block)
-        pos = 0
-        while(pos < str.length)
-            $~ = match = _search(str, pos, nil)
-            return unless match
-            pos = match.end(0)
-            if match.begin(0) == pos
-                pos += 1
-            else
-                block.call(match)
-            end
-        end
-=======
+    m
   end
 
   # TODO: make this private
   def each_match(str, &block)
     pos = 0
     while(pos < str.length)
-      $~ = match = search(str, pos, nil)
+      match = _search(str, pos, nil)
       return unless match
       pos = match.end(0)
       if match.begin(0) == pos
@@ -113,7 +66,6 @@
       else
         block.call(match)
       end
->>>>>>> 438a135b
     end
   end
 
@@ -187,7 +139,7 @@
   # TODO: limit is not used....
   def _split_string(string, limit)
     result = []
-    if self.source == ""
+    if @source == ""
       slim = string.size
       i = 0
       while i < slim
@@ -207,109 +159,3 @@
     result
   end
 end
-
-class MatchData
-  primitive 'at', 'at:'
-
-  def begin(group)
-    at((group*2)+1)
-  end
-
-  def end(group)
-    at((group*2)+2)
-  end
-
-  def string
-    @inputString
-  end
-
-<<<<<<< HEAD
-    # TODO: limit is not used....
-    def _split_string(string, limit)
-        result = []
-        if @source == ""
-          slim = string.size
-          i = 0
-          while i < slim
-            result[i] = string[i, 1]
-            i = i + 1
-          end
-        else
-          start = 0
-          self.all_matches(string).each do |match|
-              result << string[start...match.begin(0)]
-              start = match.end(0)
-          end
-          if(start < string.length)
-              result << string[start...string.length]
-          end
-        end
-        result
-    end
-end
-=======
-  def pre_match
-    string[0..self.begin(0)-1]
-  end
->>>>>>> 438a135b
-
-  def post_match
-    string[self.begin(0)+self[0].size..-1]
-  end
-
-  primitive_nobridge '[]' , '_rubyAt:'
-  primitive '[]' , '_rubyAt:length:'
-
-  # Ruby global variables $1..$9 implemented by MatchData(C)>>nthRegexRef:
-
-<<<<<<< HEAD
-    def length
-      size / 2
-    end
-
-    def string
-        @inputString
-    end
-=======
->>>>>>> 438a135b
-
-  # BEGIN RUBINIUS
-
-  def full; self.at(1); end  # GEMSTONE
-
-  def collapsing?
-    self.begin(0) == self.end(0)
-  end
-
-  def pre_match_from(idx)
-#    return "" if full.at(0) == 0
-    return "" if full == 0  # GEMSTONE
-    nd = full.at(0) - 1
-#    @source[idx, nd-idx+1]
-    source[idx, nd-idx+1]   # GEMSTONE
-  end
-
-  def captures
-    out = []
-
-#  TODO: WIP: finish
-#     @region.each do |tup|
-
-
-#       x = tup.at(0)
-
-#       if x == -1
-#         out << nil
-#       else
-#         y = tup.at(1)
-# #        out << @source[x, y-x]
-#         out << source[x, y-x]  # GEMSTONE
-#       end
-#     end
-    return out
-  end
-
-
-  # END RUBINIUS
-
-end