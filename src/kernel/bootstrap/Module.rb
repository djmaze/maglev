
class Module

  # NOTE: Most of the implementation of Module is in delta/Module.rb due to
  # a bootstrapping issue: Most methods are stubbed, and as an aid to
  # debugging, they print out a warning so we can figure out which methods
  # really need work.  BUT, Kernel.puts requires File, which hasn't been
  # loaded yet, so we have to wait until after bootstrap/File.rb is loaded
  # before you can do a puts.  Since all of the stubs in module have a
  # puts, they are temporarily there.  As they are implemented, we should
  # pull them into here.

  def const_set(symbol, obj)
<<<<<<< HEAD
    nil
  end

  def constants
    []
  end

  primitive_nobridge 'include', 'includeRubyModule:'

  def include?(mod)
    false
  end

  def included_modules
    []
  end

  def instance_method(symbol)
    nil
  end

  def instance_methods(inc_super=true)
    []
  end

  def method_defined?(symbol)
    false
  end

  # module_eval is above

  def private_class_method(*symbols)
    nil
  end

  def private_instance_mtehods(inc_super=true)
    []
  end

  def private_method_defined?(symbol)
    false
  end

  def protected_instance_methods(inc_super=true)
    []
  end

  def protected_method_defined?(symbol)
    false
  end

  def public_class_method(*symbols)
    nil
  end

  def public_instance_methods(inc_super=true)
    []
  end

  def public_method_defined?(symbol)
    false
  end

  # private instance methods
  # MNI alias_method 
  #    needs to call Behavior>>rubyAliias:from:

  # MNI: append_features
  # MNI: attr
  # MNI: attr_accessor
  # MNI: attr_reader
  # MNI: attr_writer
  # MNI: define_method
  # MNI: extend_object
  # MNI: extended
  # MNI: include
  # MNI: included

=======
    nil  # TODO: MNI: stubbed
  end

>>>>>>> 4c7b9ad7
  # Invoked as a callback when a method is added to the reciever
  def method_added(symbol)
  end

  # Invoked as a callback when a method is removed from the reciever
  def method_removed(symbol)
  end

  # Invoked as a callback when a method is undefined in the reciever
  def method_undefined(symbol)
  end
<<<<<<< HEAD

  primitive_nobridge '_addModuleMeth', 'addModuleMethod:'

  def module_function(*names)
    if names.length > 0
      names.each{|name| 
        unless name.equal?(nil)
          _addModuleMeth(name)
        end
      }
    else
       _addModuleMeth(nil)  # enable the _module_methods_all semantics
    end
  else
 
  end

  def private(*symbols)
    # MNI
  end

  def protected(*symbols)
    # MNI
  end

  def public(*symbols)
    # MNI
  end

  def remove_class_variable(symbol)
    # MNI
  end

  def remove_const(symbol)
    # MNI
  end

  def remove_method(symbol)
    # MNI
  end

  def undef_method(symbol)
    # MNI
  end
=======
>>>>>>> 4c7b9ad7
end<|MERGE_RESOLUTION|>--- conflicted
+++ resolved
@@ -11,90 +11,9 @@
   # pull them into here.
 
   def const_set(symbol, obj)
-<<<<<<< HEAD
-    nil
-  end
-
-  def constants
-    []
-  end
-
-  primitive_nobridge 'include', 'includeRubyModule:'
-
-  def include?(mod)
-    false
-  end
-
-  def included_modules
-    []
-  end
-
-  def instance_method(symbol)
-    nil
-  end
-
-  def instance_methods(inc_super=true)
-    []
-  end
-
-  def method_defined?(symbol)
-    false
-  end
-
-  # module_eval is above
-
-  def private_class_method(*symbols)
-    nil
-  end
-
-  def private_instance_mtehods(inc_super=true)
-    []
-  end
-
-  def private_method_defined?(symbol)
-    false
-  end
-
-  def protected_instance_methods(inc_super=true)
-    []
-  end
-
-  def protected_method_defined?(symbol)
-    false
-  end
-
-  def public_class_method(*symbols)
-    nil
-  end
-
-  def public_instance_methods(inc_super=true)
-    []
-  end
-
-  def public_method_defined?(symbol)
-    false
-  end
-
-  # private instance methods
-  # MNI alias_method 
-  #    needs to call Behavior>>rubyAliias:from:
-
-  # MNI: append_features
-  # MNI: attr
-  # MNI: attr_accessor
-  # MNI: attr_reader
-  # MNI: attr_writer
-  # MNI: define_method
-  # MNI: extend_object
-  # MNI: extended
-  # MNI: include
-  # MNI: included
-
-=======
     nil  # TODO: MNI: stubbed
   end
 
->>>>>>> 4c7b9ad7
   # Invoked as a callback when a method is added to the reciever
   def method_added(symbol)
   end
@@ -106,51 +25,19 @@
   # Invoked as a callback when a method is undefined in the reciever
   def method_undefined(symbol)
   end
-<<<<<<< HEAD
 
-  primitive_nobridge '_addModuleMeth', 'addModuleMethod:'
+  primitive_nobridge '_module_funct', 'addModuleMethod:'
 
   def module_function(*names)
     if names.length > 0
       names.each{|name| 
         unless name.equal?(nil)
-          _addModuleMeth(name)
+          _module_funct(name)
         end
       }
     else
-       _addModuleMeth(nil)  # enable the _module_methods_all semantics
+       _module_func(nil)  # enable the _module_methods_all semantics
     end
-  else
- 
   end
 
-  def private(*symbols)
-    # MNI
-  end
-
-  def protected(*symbols)
-    # MNI
-  end
-
-  def public(*symbols)
-    # MNI
-  end
-
-  def remove_class_variable(symbol)
-    # MNI
-  end
-
-  def remove_const(symbol)
-    # MNI
-  end
-
-  def remove_method(symbol)
-    # MNI
-  end
-
-  def undef_method(symbol)
-    # MNI
-  end
-=======
->>>>>>> 4c7b9ad7
 end