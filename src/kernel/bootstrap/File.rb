# -*- coding: utf-8 -*-
# File in Ruby is identically Smalltalk GsFile
class File

    FNM_NOESCAPE = 0x01
    FNM_PATHNAME = 0x02
    FNM_DOTMATCH = 0x04
    FNM_CASEFOLD = 0x08

    SEPARATOR      = '/'
    PATH_SEPARATOR = ':'

    primitive 'close', 'close'
    # << inherited from IO
    primitive 'write', 'addAll:'
    primitive 'next_line', 'nextLineTo:'
    primitive_nobridge '_atEnd', 'atEnd'
    primitive 'read', 'next:'
    primitive 'read', 'contents'

    class_primitive_nobridge '_fstat','fstat:isLstat:'
    class_primitive_nobridge '_stat','stat:isLstat:'
    class_primitive_nobridge '_umask', '_umask:'

    class_primitive_nobridge '_open', 'openOnServer:mode:'
    class_primitive 'stdin'
    class_primitive 'stdout'
    class_primitive 'stderr'
    class_primitive_nobridge '_environmentAt', '_expandEnvVariable:isClient:'
    class_primitive_nobridge '_delete', 'removeServerFile:'

    # For Dir.rb
    class_primitive_nobridge '_dir_contents', 'contentsOfDirectory:onClient:'

    # _modifyFile provides access to chmod, fchmod, chown, lchown, fchown
    class_primitive_nobridge '_modifyFile*', '_modifyFile:fdPath:with:with:'

    def self.name
      'File' # override Smalltalk name
    end

    def self.atime(filename)
      File.stat(filename).atime
    end

    def self.basename(filename, suffix='')
      fn = StringValue(filename)
      sf = StringValue(suffix)
      b = fn.split('/')[-1]
      if suffix.eql?('.*')
        index = b.rindex('.')
      else
        index = b.rindex(suffix)
        if (not index.nil?) && ((index + suffix.size) != b.size)
          index = nil
        end
      end
      return index.nil? ? b : b[0,index]
    end

    def self.blockdev?(filename)
      statObj = File._stat(filename, false)
      if (statObj._isFixnum)
        return false  # an error attempting to stat
      end
      statObj.blockdev?
    end

    def self.chardev?(filename)
      statObj = File._stat(filename, false)
      if (statObj._isFixnum)
        return false  # an error attempting to stat
      end
      statObj.chardev?
    end

    def self.chmod(permission, *fileNames)
      count = 0
      fileNames.each { |aName|
        status = File._modifyFile( 0, aName, permission, nil)
        if (status.equal?(0))
          count = count + 1
        end
      }
      return count
    end

    def self.chown(owner, group, *fileNames)
      count = 0
      fileNames.each { |aName|
        status = File._modifyFile( 2, aName, owner, group)
        if (status.equal?(0))
          count = count + 1
        end
      }
      return count
    end

    def self.ctime(filename)
      File.stat(filename).ctime
    end

<<<<<<< HEAD
    def self.delete(*fileNames)
      count = 0
      fileNames.each { |aName|
        status = File._modifyFile( 5, aName, nil, nil )
        if (status.equal?(0))
          count = count + 1
        end
      }
      return count
=======
    def self.delete(*filenames)
      filenames.each do |filename|
        path = StringValue(filename)
        # TODO: GsFile(C)>>removeServerFile: returns nil on error: we need errno
        Errno.handle(_delete(filename))
      end
      filenames.size
>>>>>>> b7ba5cbb
    end

    def self.directory?(filename)
      statObj = File._stat(filename, false)
      if (statObj._isFixnum)
        return false  # an error attempting to stat
      end
      statObj.directory?
    end

    def self.dirname(str)
        if str =~ /(.+)\//
            $1
        else
          if str[0] == ?/
            "/"
          else
            "."
          end
        end
    end

    def self.executable?(filename)
      statObj = File._stat(filename, false)
      if (statObj._isFixnum)
        return false  # an error attempting to stat
      end
      statObj.executable?
    end

    def self.executable_real?(filename)
      statObj = File._stat(filename, false)
      if (statObj._isFixnum)
        return false  # an error attempting to stat
      end
      statObj.executable_real?
    end

    def self.exist?(path)
      statObj = File._stat(path, false)
      if (statObj._isFixnum)
        return false  # an error attempting to stat
      end
      true
    end

    class << self
      alias exists? exist?
    end

    # Convert path to an absolute pathname. If no directory is given,
    # relative paths are rooted at the current working directory.
    # Otherwise directory will be prefixed to the path. Tilde expansion is
    # done on the path.  Replaces '.' and '..' in the path with the
    # appropriate path components.  Does not coalesce contiguous '/'s.
    def self.expand_path(a_path, a_dir = nil)
      path = StringValue(a_path) # nil a_path should raise TypeError

      dir = a_dir.nil? ? Dir.pwd : StringValue(a_dir)
      dir = Dir.pwd if dir.empty?

      return dir if path.empty?

      path = _tilde_expand(path)

      if path[0] !=  SEPARATOR[0] # relative path
        path = File.join(dir, path)
      end

      _cannonicalize(path)
    end

    # Remove .. and . from path
    def self._cannonicalize(path)
      return path unless path['.']
      new_parts = []
      path.split(SEPARATOR).each do |component|
        case component
        when '..'
          new_parts.pop
        when '.'
          # nothing: just skip it
        when ''
          # The split
        else
          new_parts << component
        end
      end
      "#{SEPARATOR}#{new_parts.join(SEPARATOR)}"
    end

    def self._tilde_expand(path)
      case path[0,2]
       when '~':   ENV['HOME']
       when '~/':  ENV['HOME'] + path[1..-1]
      when /^~([^\/])+(.*)/
        raise NotImplementedError, "Don't handle ~user expansion yet"
      else
        path
      end
    end

    def self.extname(filename)
      base = self.basename(filename)
      index = base.rindex('.')
      return '' if index.nil? || index == (base.size - 1)
      base[index..-1]
    end

    def self.file?(filename)
      statObj = File._stat(filename, false)
      if (statObj._isFixnum)
        return false  # an error attempting to stat
      end
      statObj.file?
    end

    # MNI: File.fnmatch
    # MNI: File.fnmatch?

    def self.ftype(filename)
      File.stat(filename).ftype
    end

    def self.grpowned?(filename)
      statObj = File._stat(filename, false)
      if (statObj._isFixnum)
        return false  # an error attempting to stat
      end
      statObj.grpowned?
    end

    def self.join(*ary)
        ary.join(SEPARATOR)
    end

    def self.lchmod(permission, *fileNames)
      # not supported , lchmod() not available on Linux or Solaris
      raise NotImplementedError
    end

    def self.lchown(owner, group, *fileNames)
      count = 0
      fileNames.each { |aName|
        status = File._modifyFile( 4, aName, owner, group)
        if (status.equal?(0))
          count = count + 1
        end
      }
      return count
    end

    # MNI: File.link

    def self.lstat(filename)
      _stat(filename, true);
    end

    def self.mtime(filename)
      File.stat(filename).mtime
    end

    def self.new(file, mode="r")
        self._open(file, mode)
    end

    def self.open(file, mode="r", &b)
        f = self._open(file, mode)
        if b
            val = b.call(f)
            f.close
            val
        else
          f
        end
    end

    def self.owned?(filename)
      statObj = File._stat(filename, false)
      if (statObj._isFixnum)
        return false  # an error attempting to stat
      end
      statObj.owned?
    end

    def self.pipe?(filename)
      statObj = File._stat(filename, false)
      if (statObj._isFixnum)
        return false  # an error attempting to stat
      end
      statObj.pipe?
    end

    def self.readable?(filename)
      statObj = File._stat(filename, false)
      if (statObj._isFixnum)
        return false  # an error attempting to stat
      end
      statObj.readable?
    end

    def self.readable_real?(filename)
      statObj = File._stat(filename, false)
      if (statObj._isFixnum)
        return false  # an error attempting to stat
      end
      statObj.readable_real?
    end

    # MNI: File.readlink
    # MNI: File.rename

    def self.setgid?(filename)
      statObj = File._stat(filename, false)
      if (statObj._isFixnum)
        return false  # an error attempting to stat
      end
      statObj.setgid?
    end

    def self.setuid?(filename)
      statObj = File._stat(filename, false)
      if (statObj._isFixnum)
        return false  # an error attempting to stat
      end
      statObj.setuid?
    end

    def self.size(filename)
      File.stat(filename).size
    end

    def self.size?(filename)
      statObj = File._stat(filename, false)
      if (statObj._isFixnum)
        return nil  # an error attempting to stat
      end
      statObj.size?
    end

    def self.socket?(filename)
      statObj = File._stat(filename, false)
      if (statObj._isFixnum)
        return false  # an error attempting to stat
      end
      statObj.socket?
    end

    # MNI: File.split

    def self.stat(filename)
      _stat(filename, false);
    end

    def self.sticky?(filename)
      statObj = File._stat(filename, false)
      if (statObj._isFixnum)
        return false  # an error attempting to stat
      end
      statObj.sticky?
    end

    # MNI: File.symlink

    def self.symlink?(filename)
      statObj = File._stat(filename, false)
      if (statObj._isFixnum)
        return false  # an error attempting to stat
      end
      statObj.symlink?
    end

    # MNI: File.truncate

    def self.umask
      # return current file creation mask
      _umask(-1)
    end

    def self.umask(newMask)
      # set file creation mask to newMask and return previous value
      # newMask must be >= 0 and <= 0777
      if (newMask >= 0)
        res = _umask(newMask)
      else
        res = -1
      end
      if (res < 0)
        raise RangeError
      end
      res
    end

    def self.unlink(fileNames)
      delete(fileNames)
    end

    # MNI: File.utime

    def self.writable?(filename)
      statObj = File._stat(filename, false)
      if (statObj._isFixnum)
        return false  # an error attempting to stat
      end
      statObj.writable?
    end

    def self.writable_real?(filename)
      statObj = File._stat(filename, false)
      if (statObj._isFixnum)
        return false  # an error attempting to stat
      end
      statObj.writable_real?
    end

    def self.zero?(filename)
      statObj = File._stat(filename, false)
      if (statObj._isFixnum)
        return false  # an error attempting to stat
      end
      statObj.zero?
    end

    # BEGIN Instance methods

    def atime
      self.stat.atime
    end

    def chmod(permission)
      status = File._modifyFile( 1, @fileDescriptor, permission, nil)
      unless status.equal?(0)
        raise SystemCallError # TODO: Errno::xxx
      end
      return 0
    end

    def chown(owner, group)
      status = File._modifyFile( 3, @fileDescriptor, owner, group)
      unless status.equal?(0)
        raise SystemCallError # TODO: Errno::xxx
      end
      return 0
    end

    def ctime
      self.stat.ctime
    end

    def eof?
      status = self._atEnd
      if (status.equal?(nil))
        raise IOError
      end
      status
    end

    # MNI: File#flock

    def lchmod(permission)
      # not supported , lchmod() not available on Linux or Solaris
      raise NotImplementedError
    end

    def lchown(owner, group)
      status = File._modifyFile( 4, @pathName, owner, group)
      unless status.equal?(0)
        raise SystemCallError # TODO: Errno::xxx
      end
      return 0
    end

    def lstat
      File._stat(@pathName, true)
    end

    def mtime
      self.stat.mtime
    end

    def path
      @pathName
    end

    def stat
      res = File._fstat(@fileDescriptor, false)
      if (res._isFixnum)
         raise SystemCallError # TODO: Errno::xxx
      end
      return res
    end

    # TODO: The following methods are not documented as part of the API:
    # print, read,
    def print(*args)
        args.each {|arg| self << arg.to_s}
    end

    # TODO: Where is this used?  Not a method
    def self.read(file)
        open(file){|f| f.read}
    end

    def self.read(path)
        file = self.new(path)
        contents = file.read
        file.close
        contents
    end

    def each_line(&block)
        sep = $/[0]
        until eof?
            block.call( next_line( sep ) )
        end
    end

end

class PersistentFile
    def initialize(block)
        @block = block
    end

    def _file
        @block.call
    end

    def <<(data)
        _file << data
    end

    def print(*args)
       _file.print(*args)
    end

    def printf(format, *args)
      _file.printf(format, *args)
    end

    def putc(arg)
       _file.putc(args)
    end

    def puts(*args)
       _file.puts(*args)
    end

    def puts(*args)
       _file.puts(*args)
    end

    def write(data)
      _file.write(data)
    end

    def gets(sep=$/ )
        @block.call.next_line( sep[0] ) #whee
    end

    def sync
        @block.call.sync
    end

    def sync=
        @block.call.sync
    end
end

STDIN = $stdin = PersistentFile.new(proc{File.stdin})
STDOUT = $stdout = PersistentFile.new(proc{File.stdout})
STDERR = $stderr = PersistentFile.new(proc{File.stderr})
$> = $stdout<|MERGE_RESOLUTION|>--- conflicted
+++ resolved
@@ -100,7 +100,6 @@
       File.stat(filename).ctime
     end
 
-<<<<<<< HEAD
     def self.delete(*fileNames)
       count = 0
       fileNames.each { |aName|
@@ -110,15 +109,6 @@
         end
       }
       return count
-=======
-    def self.delete(*filenames)
-      filenames.each do |filename|
-        path = StringValue(filename)
-        # TODO: GsFile(C)>>removeServerFile: returns nil on error: we need errno
-        Errno.handle(_delete(filename))
-      end
-      filenames.size
->>>>>>> b7ba5cbb
     end
 
     def self.directory?(filename)
