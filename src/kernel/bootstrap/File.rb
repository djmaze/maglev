# -*- coding: utf-8 -*-
# File in Ruby is identically Smalltalk GsFile
class File

  ALT_SEPARATOR  = nil
  PATH_SEPARATOR = ':'
  SEPARATOR      = '/'
  Separator      = SEPARATOR

  Stat = _resolve_smalltalk_global(:GsFileStat)

  class_primitive_nobridge '_section2OpenConstants', '_section2OpenConstants'
  def self.init_open2_constants
    h = self._section2OpenConstants 

    # Note, these constants are OS independent values different than
    #  any found on common variants of Unix. They are translated to 
    #  OS dependent values by the primitives.  Use of other hardcoded values
    #  will cause Exceptions during file openinng.
    APPEND = h[:RUBY_APPEND]
    CREAT = h[:RUBY_CREAT]
    EXCL = h[:RUBY_EXCL]
    NOCTTY = h[:RUBY_NOCTTY]
    NONBLOCK = h[:RUBY_NONBLOCK]
    RDONLY = h[:RUBY_RDONLY]
    RDWR = h[:RUBY_RDWR]
    TRUNC = h[:RUBY_TRUNC]
    WRONLY = h[:RUBY_WRONLY]
  end

  self.init_open2_constants
  
  # FILE::LOCK  constants initialized below

  primitive 'close', 'close'
  # << inherited from IO
  primitive 'write', 'addAll:'
  primitive 'next_line', 'nextLineTo:'
  primitive_nobridge '_atEnd', 'atEnd'
  primitive 'read', 'next:'
  primitive 'read', 'contents'
  primitive 'flush', 'flush'
  primitive 'rewind', 'rewind'
  primitive_nobridge '_seek', '_seekTo:opcode:'

  class_primitive_nobridge '_fstat','fstat:isLstat:'

  # _stat will return either a stat object or ERRNO
  class_primitive_nobridge '_stat','stat:isLstat:'
  class_primitive_nobridge '_umask', '_umask:'

  class_primitive_nobridge '_open', '_rubyOpen:mode:permission:'  # 1st is String, 2nd,3rd are ints
  class_primitive_nobridge '_fopen', '_rubyFopen:mode:' # path is String or Fixnum, mode is a String
				      # first arg determines use of fdopen or open
  class_primitive 'stdin'
  class_primitive 'stdout'
  class_primitive 'stderr'
  class_primitive_nobridge '_environmentAt', '_expandEnvVariable:isClient:'
  class_primitive_nobridge '_delete', 'removeServerFile:'


  # For Dir.rb
  class_primitive_nobridge '_dir_contents', 'contentsOfDirectory:onClient:'

  # _modify_file provides access to chmod, fchmod, chown, lchown, fchown
  class_primitive '_modify_file*', '_modifyFile:fdPath:with:with:'

  def self.atime(filename)
    File.stat(filename).atime
  end

  def each(separator=$/, &block)
    sep = separator[0]
    until eof?
      block.call(next_line(sep))
    end
  end

#   def self._stat(name, is_lstat)
#     unless name.equal?(nil)
#       name = Type.coerce_to(name, String, :to_s)
#     end
#     __stat(name, is_lstat)
#   end

  # TODO: consider using FFI to call libc basename
  def self.basename(filename, suffix='')
    fn = Type.coerce_to(filename, String, :to_str).squeeze('/')
    sf = Type.coerce_to(suffix, String, :to_str)

    return '/' if fn.eql?('/')

    b = fn.split('/')[-1]
    return '' if b.equal?(nil)

    if suffix.eql?('.*')
      index = b.rindex('.')
    else
      index = b.rindex(suffix)
      if (not index.equal?(nil)) && ((index + suffix.size) != b.size)
        index = nil
      end
    end
    return index.equal?(nil) ? b : b[0,index]
  end

  def self.blockdev?(filename)
    stat_obj = File._stat(filename, false)
    if (stat_obj._isFixnum)
      return false  # an error attempting to stat
    end
    stat_obj.blockdev?
  end

  def self.chardev?(filename)
    stat_obj = File._stat(filename, false)
    if (stat_obj._isFixnum)
      return false  # an error attempting to stat
    end
    stat_obj.chardev?
  end

  def self.chmod(permission, *file_names)
    count = 0
    file_names.each { |a_name|
      status = File._modify_file( 1, a_name, permission, nil)
      if (status.equal?(0))
        count = count + 1
      end
    }
    return count
  end

  def self.chown(owner, group, *file_names)
    count = 0
    file_names.each { |a_name|
      status = File._modify_file( 3, a_name, owner, group)
      if (status.equal?(0))
        count = count + 1
      end
    }
    return count
  end

  def self.ctime(filename)
    File.stat(filename).ctime
  end

  def self.delete(*file_names)
    count = 0
    file_names.each { |a_name|
      status = File._modify_file( 0, a_name, nil, nil )
      if (status.equal?(0))
        count = count + 1
      end
    }
    return count
  end

  def self.directory?(filename)
    stat_obj = File._stat(filename, false)
    if (stat_obj._isFixnum)
      return false  # an error attempting to stat
    end
    stat_obj.directory?
  end

  def self.dirname(str)
    if str =~ /(.+)\//
      $1
    else
      if str[0] == ?/
        "/"
      else
        "."
      end
    end
  end

  def self.executable?(filename)
    stat_obj = File._stat(filename, false)
    if (stat_obj._isFixnum)
      return false  # an error attempting to stat
    end
    stat_obj.executable?
  end

  def self.executable_real?(filename)
    stat_obj = File._stat(filename, false)
    if (stat_obj._isFixnum)
      return false  # an error attempting to stat
    end
    stat_obj.executable_real?
  end

  def self.exist?(path)
    stat_obj = File._stat(path, false)
    if (stat_obj._isFixnum)
      return false  # an error attempting to stat
    end
    true
  end

  class << self
    alias exists? exist?
  end

  # Convert path to an absolute pathname. If no directory is given,
  # relative paths are rooted at the current working directory.
  # Otherwise directory will be prefixed to the path. Tilde expansion is
  # done on the path.  Replaces '.' and '..' in the path with the
  # appropriate path components.  Does not coalesce contiguous '/'s.
  def self.expand_path(a_path, a_dir = nil)
    path = Type.coerce_to(a_path, String, :to_str) # nil a_path should raise TypeError

    dir = a_dir.equal?(nil) ? Dir.pwd : Type.coerce_to(a_dir, String, :to_str)
    dir = Dir.pwd if dir.empty?

    return dir if path.empty?

    path = _tilde_expand(path)

    if path[0] !=  SEPARATOR[0] # relative path
      path = File.join(dir, path)
    end

    _cannonicalize(path)
  end

  # Remove .. and . from path
  def self._cannonicalize(path)
    return path unless path['.']
    new_parts = []
    path.split(SEPARATOR).each do |component|
      case component
      when '..'
        new_parts.pop
      when '.'
        # nothing: just skip it
      when ''
        # The split
      else
        new_parts << component
      end
    end
    "#{SEPARATOR}#{new_parts.join(SEPARATOR)}"
  end

  def self._tilde_expand(path)
    case path[0,2]
    when '~':   ENV['HOME']
    when '~/':  ENV['HOME'] + path[1..-1]
    when /^~([^\/])+(.*)/
      raise NotImplementedError, "Don't handle ~user expansion yet"
    else
      path
    end
  end

  def self.extname(filename)
    base = self.basename(filename)
    index = base.rindex('.')
    return '' if index.equal?(nil) || index == (base.size - 1)
    base[index..-1]
  end

  def self.file?(filename)
    stat_obj = File._stat(filename, false)
    if (stat_obj._isFixnum)
      return false  # an error attempting to stat
    end
    stat_obj.file?
  end

  # MNI: File.fnmatch
  # MNI: File.fnmatch?

  def self.ftype(*names)
    unless names.length.equal?(1)
      raise ArgumentError , 'expected 1 arg'
    end
    File.stat(names[0]).ftype
  end

  def self.grpowned?(filename)
    stat_obj = File._stat(filename, false)
    if (stat_obj._isFixnum)
      return false  # an error attempting to stat
    end
    stat_obj.grpowned?
  end

  def self.identical?(file_1, file_2)
    stat_1 = File._stat(Type.coerce_to(file_1, String, :to_str))
    stat_2 = File._stat(Type.coerce_to(file_2, String, :to_str))
    return false unless stat_1.ino == stat_2.ino
    return false unless stat_1.ftype == stat_2.ftype
#     return false unless POSIX.access(orig, Constants::R_OK)
#     return false unless POSIX.access(copy, Constants::R_OK)
    return true
  end

  def self.lchmod(permission, *file_names)
    # not supported , lchmod() not available on Linux or Solaris
    raise NotImplementedError
  end

  def self.lchown(owner, group, *file_names)
    count = 0
    file_names.each { |a_name|
      status = File._modify_file( 4, a_name, owner, group)
      if (status.equal?(0))
        count = count + 1
      end
    }
    return count
  end

  def self.link(oldname, newname)
    status = File._modify_file(8, oldname, newname)
    unless status.equal?(0)
      raise SystemCallError # TODO: Errno::xxx
    end
  end

  def self.lstat(filename)
    _stat(filename, true);
  end

  def self.mtime(filename)
    File.stat(filename).mtime
  end

  def self.new(filename, mode, permission)
    unless mode._isFixnum
      raise TypeError, 'second arg not a Fixnum '
    end
    unless permission._isFixnum
      raise TypeError, 'third arg not a Fixnum '
    end
    f = self._open(filename, mode, permission)
    if f._isFixnum
      Errno.raise_errno(f, filename )
    end
    f.initialize
    f
  end

  def self.new(filename)
    # subsequent variants replace just the corresponding bridge method
<<<<<<< HEAD
    self.new(filename, 'r')
  end

  def self.new(filename, mode)
    if mode._isString
      f = self._fopen(filename, mode)
    elsif mode._isFixnum
      f = self._open(filename, mode, -1)  # fdopen() or open()
    else
      raise TypeError, 'second arg neither Fixnum nor String'
    end
    if f._isFixnum
      Errno.raise_errno(f, filename )
=======
    filename = Type.coerce_to(filename, String, :to_str)
    f = self._open(filename, 'r')
    if f.equal?(nil)
      raise Errno::ENOENT, "No such file or directory - #{filename}"
    end
    f.initialize
    f
  end

  def self.new(filename, mode)
    filename = Type.coerce_to(filename, String, :to_str)
    f = self._open(filename, mode)
    if f.equal?(nil)
      raise Errno::ENOENT, "No such file or directory - #{filename}"
>>>>>>> 657742bf
    end
    f.initialize
    f
  end

  def self.open(filename, mode, permission, &blk)
    unless mode._isFixnum
      raise TypeError, 'second arg not a Fixnum '
    end
    unless permission._isFixnum
      raise TypeError, 'third arg not a Fixnum '
    end
    f = self._open(filename, mode, permission)
    if f._isFixnum
      Errno.raise_errno(f, filename )
    end
    return f unless block_given?
    begin
      blk.call(f)
    ensure
      f.close rescue nil
    end
  end

<<<<<<< HEAD
  def self.open(filename, &blk)
    self.open(filename, 'r', &blk)
  end
=======
  def self.open(filename, mode="r", perm = 0644, &b)
    # Not easy to pass the perm flag to open(2) through smalltalk,
    # so manage it here.  First, see if the file exists
    filename = Type.coerce_to(filename, String, :to_str)
    stat_obj = File._stat(filename, false)
    f = self._open(filename, mode)
    Errno.raise_errno(stat_obj, filename) if f.equal?(nil)
>>>>>>> 657742bf

  def self.open(filename)
    self.open(filename, 'r')
  end

  def self.open(filename, mode, &blk)
    if mode._isString
      f = self._fopen(filename, 'r')
    elsif mode._isFixnum
      f = self._open(filename, mode, -1)
    else
      raise TypeError, 'second arg neither Fixnum nor String'
    end
    if f._isFixnum
      Errno.raise_errno(f, filename )
    end
    return f unless block_given?
    begin
      blk.call(f)
    ensure
      f.close rescue nil
    end
  end 

  def self.open(filename, mode)
    if mode._isString
      f = self._fopen(filename, 'r')
    elsif mode._isFixnum
      f = self._open(filename, mode, -1)
    else
      raise TypeError, 'second arg neither Fixnum nor String'
    end
    if f._isFixnum
      Errno.raise_errno(f, filename )
    end
  end 

  def self.owned?(filename)
    stat_obj = File._stat(filename, false)
    if (stat_obj._isFixnum)
      return false  # an error attempting to stat
    end
    stat_obj.owned?
  end

  def self.pipe?(filename)
    stat_obj = File._stat(filename, false)
    if (stat_obj._isFixnum)
      return false  # an error attempting to stat
    end
    stat_obj.pipe?
  end

  def self.readable?(filename)
    stat_obj = File._stat(filename, false)
    if (stat_obj._isFixnum)
      return false  # an error attempting to stat
    end
    stat_obj.readable?
  end

  def self.readable_real?(filename)
    stat_obj = File._stat(filename, false)
    if (stat_obj._isFixnum)
      return false  # an error attempting to stat
    end
    stat_obj.readable_real?
  end

  def self.readlink(filename)
    res = String.new
    status = File._modify_file(9, filename, res)
    unless status.equal?(0)
      raise SystemCallError # TODO: Errno::xxx
    end
    res
  end

  def self.rename(oldname, newname)
    status = File._modify_file(7, oldname, newname)
    unless status.equal?(0)
      raise SystemCallError # TODO: Errno::xxx
    end
  end

  def self.setgid?(filename)
    stat_obj = File._stat(filename, false)
    if (stat_obj._isFixnum)
      return false  # an error attempting to stat
    end
    stat_obj.setgid?
  end

  def self.setuid?(filename)
    stat_obj = File._stat(filename, false)
    if (stat_obj._isFixnum)
      return false  # an error attempting to stat
    end
    stat_obj.setuid?
  end

  def self.size(filename)
    File.stat(filename).size
  end

  def self.size?(filename)
    stat_obj = File._stat(filename, false)
    if (stat_obj._isFixnum)
      return nil  # an error attempting to stat
    end
    stat_obj.size?
  end

  def self.socket?(filename)
    stat_obj = File._stat(filename, false)
    if (stat_obj._isFixnum)
      return false  # an error attempting to stat
    end
    stat_obj.socket?
  end

  # MNI: File.split

  def self.stat(filename)
    stat_obj = Errno.handle(_stat(filename, false), filename)
#     stat_obj = _stat(filename, false);
#     if (stat_obj._isFixnum)
#       raise Errno::ENOENT
# #      raise SystemCallError # TODO: Errno::xxx
#     end
    stat_obj
  end

  def self.sticky?(filename)
    stat_obj = File._stat(filename, false)
    if (stat_obj._isFixnum)
      return false  # an error attempting to stat
    end
    stat_obj.sticky?
  end

  def self.symlink(oldname, newname)
    status = File._modify_file(6, oldname, newname)
    unless status.equal?(0)
      raise SystemCallError # TODO: Errno::xxx
    end
  end

  def self.symlink?(filename)
    stat_obj = File._stat(filename, false)
    if (stat_obj._isFixnum)
      return false  # an error attempting to stat
    end
    stat_obj.symlink?
  end

  def self.truncate(filename, newsize)
    status = File._modify_file(2, filename, newsize)
    unless status.equal?(0)
      raise SystemCallError # TODO: Errno::xxx
    end
  end

  def self.umask
    # return current file creation mask
    _umask(-1)
  end

  def self.umask(newMask)
    # set file creation mask to newMask and return previous value
    # newMask must be >= 0 and <= 0777
    if (newMask >= 0)
      res = _umask(newMask)
    else
      res = -1
    end
    if (res < 0)
      raise RangeError
    end
    res
  end

  def self.unlink(*file_names)
    delete(*file_names)
  end

  def self.utime(accesstime, modtime, *filenames)
    count = 0
    filenames.each { |a_name|
      status = File._modify_file( 5, a_name, accesstime, modtime)
      if (status.equal?(0))
        count = count + 1
      end
    }
    return count
  end

  def self.writable?(filename)
    stat_obj = File._stat(filename, false)
    if (stat_obj._isFixnum)
      return false  # an error attempting to stat
    end
    stat_obj.writable?
  end

  def self.writable_real?(filename)
    stat_obj = File._stat(filename, false)
    if (stat_obj._isFixnum)
      return false  # an error attempting to stat
    end
    stat_obj.writable_real?
  end

  def self.zero?(filename)
    stat_obj = File._stat(filename, false)
    if (stat_obj._isFixnum)
      return false  # an error attempting to stat
    end
    stat_obj.zero?
  end

  # BEGIN Instance methods

  def atime
    self.stat.atime
  end

  def chmod(permission)
    status = File._modify_file( 10, @fileDescriptor, permission, nil)
    unless status.equal?(0)
      raise SystemCallError # TODO: Errno::xxx
    end
    return 0
  end

  def chown(owner, group)
    status = File._modify_file( 12, @fileDescriptor, owner, group)
    unless status.equal?(0)
      raise SystemCallError # TODO: Errno::xxx
    end
    return 0
  end

  def ctime
    self.stat.ctime
  end

  def eof?
    status = self._atEnd
    if (status.equal?(nil))
      raise IOError
    end
    status
  end

  # begin gets implementation --------------------------------------------

  def gets(*args)
    raise ArgumentError, 'expected 0 or 1 arg'
  end

  def gets(sep)
    # variant after first gets no bridges
    res = next_line( sep[0] )
    res._storeRubyVcGlobal(0x21) # store into caller's $_
    res
  end

  def gets
    # variant after first gets no bridges
    sep=$/
    res = next_line( sep[0] )
    res._storeRubyVcGlobal(0x21) # store into caller's $_
    res
  end

  # during bootstrap,  send and __send__ get no bridge methods
  def send(sym)
    if (sym.equal?(:gets))
      sep=$/
      res = next_line( sep[0] )
      res._storeRubyVcGlobal(0x21) # store into caller's $_
      return res
    end
    super(sym)
  end

  def send(sym, arg)
    if (sym.equal?(:gets))
      res = next_line( arg[0] )
      res._storeRubyVcGlobal(0x21) # store into caller's $_
      return res
    end
    super(sym, arg)
  end

  def __send__(sym)
    if (sym.equal?(:gets))
      sep=$/
      res = next_line( sep[0] )
      res._storeRubyVcGlobal(0x21) # store into caller's $_
      return res
    end
    super(sym)
  end

  def __send__(sym, arg)
    if (sym.equal?(:gets))
      res = next_line( arg[0] )
      res._storeRubyVcGlobal(0x21) # store into caller's $_
      return res
    end
    super(sym, arg)
  end

  # end gets --------------------------------------------------


  def self.fetch_flock_constants
    # returns [ LOCK_EX, LOCK_NB, LOCK_SH, LOCK_UN ] from VM
    #  they will be -1 on Solaris , where flock not supported
    arr = [ ]
    status = File._modify_file(13, 0, arr)
    unless status.equal?(0)
      raise SystemCallError # TODO: Errno::xxx
    end
    arr
  end

  LOCK_EX = fetch_flock_constants()[0]
  LOCK_NB = fetch_flock_constants()[1]
  LOCK_SH = fetch_flock_constants()[2]
  LOCK_UN = fetch_flock_constants()[3]

  def flock(lock_constant)
    status = File._modify_file(11, @fileDescriptor, lock_constant)
    unless status.equal?(0)
      raise SystemCallError # TODO: Errno::xxx
    end
  end


  def lchmod(permission)
    # not supported , lchmod() not available on Linux or Solaris
    raise NotImplementedError
  end

  def lchown(owner, group)
    status = File._modify_file( 4, @pathName, owner, group)
    unless status.equal?(0)
      raise SystemCallError # TODO: Errno::xxx
    end
    return 0
  end

  def lstat
    File._stat(@pathName, true)
  end

  def mtime
    self.stat.mtime
  end

  def path
    @pathName
  end

  def stat
    res = File._fstat(@fileDescriptor, false)
    if (res._isFixnum)
      raise SystemCallError # TODO: Errno::xxx
    end
    return res
  end

  def each_line(&block)
    sep = ($/.equal?(nil) ? 10 : $/[0])
    until eof?
      block.call( next_line( sep ) )
    end
  end

  def seek(offset, whence = IO::SEEK_SET)
    _seek(offset, whence)
  end

  # Return the current offset (in bytes) of +io+
  primitive_nobridge 'pos', 'position'

  # Seeks to the given position (in bytes) in +io+
  def pos=(offset)
      seek(offset, IO::SEEK_SET)
  end

end

class PersistentFile
  def initialize(block)
    @block = block
  end

  def _file
    @block.call
  end

  def <<(data)
    _file << data
  end

  def print(*args)
    _file.print(*args)
  end

  def printf(format, *args)
    _file.printf(format, *args)
  end

  def putc(arg)
    _file.putc(args)
  end

  def puts(*args)
    _file.puts(*args)
  end

  def puts(*args)
    _file.puts(*args)
  end

  def write(data)
    _file.write(data)
  end

  def flush
    _file.flush
  end

  # begin gets implementation -------------------------------
  def gets(*args)
    raise ArgumentError, 'expected 0 or 1 args'
  end

  def gets
    # variants after first get no bridge methods
    sep = $/
    res = if sep.equal?(nil)
            # Read entire file
            raise NotImplementedError, 'Kernel#gets does not support full file mode'
          elsif sep.length.equal?(0)
            # Read by paragraphs
            raise NotImplementedError, 'Kernel#gets does not support paragraph mode'
          else
            # read by lines
            @block.call.next_line( sep[0] )
          end
    res._storeRubyVcGlobal(0x21) # store into caller's $_
    res
  end

  def gets(sep )
    # variants after first get no bridge methods
    res = @block.call.next_line( sep[0] )
    res._storeRubyVcGlobal(0x21) # store into caller's $_
    res
  end

  # during bootstrap,  send and __send__ get no bridge methods
  def send(sym)
    if (sym.equal?(:gets))
      sep = $/
      res = @block.call.next_line( sep[0] )
      res._storeRubyVcGlobal(0x21) # store into caller's $_
      return res
    end
    super(sym)
  end

  def send(sym, arg)
    if (sym.equal?(:gets))
      res = @block.call.next_line( arg[0] )
      res._storeRubyVcGlobal(0x21) # store into caller's $_
      return res
    end
    super(sym, arg)
  end

  def __send__(sym)
    if (sym.equal?(:gets))
      sep = $/
      res = @block.call.next_line( sep[0] )
      res._storeRubyVcGlobal(0x21) # store into caller's $_
      return res
    end
    super(sym)
  end

  def __send__(sym, arg)
    if (sym.equal?(:gets))
      res = @block.call.next_line( arg[0] )
      res._storeRubyVcGlobal(0x21) # store into caller's $_
      return res
    end
    super(sym, arg)
  end

  # end gets implementation -------------------------------

  def sync
    @block.call.sync
  end

  def sync=(bool)
    @block.call.sync=(bool)
  end

  # Returns true if io is associated with a terminal device (tty), and
  # returns false otherwise.
  def isatty
    false
  end
  alias tty? isatty
end

# STDIN, STDOUT, STDERR , $>  initialized in File2.rb<|MERGE_RESOLUTION|>--- conflicted
+++ resolved
@@ -10,26 +10,22 @@
   Stat = _resolve_smalltalk_global(:GsFileStat)
 
   class_primitive_nobridge '_section2OpenConstants', '_section2OpenConstants'
-  def self.init_open2_constants
-    h = self._section2OpenConstants 
-
-    # Note, these constants are OS independent values different than
-    #  any found on common variants of Unix. They are translated to 
-    #  OS dependent values by the primitives.  Use of other hardcoded values
-    #  will cause Exceptions during file openinng.
-    APPEND = h[:RUBY_APPEND]
-    CREAT = h[:RUBY_CREAT]
-    EXCL = h[:RUBY_EXCL]
-    NOCTTY = h[:RUBY_NOCTTY]
-    NONBLOCK = h[:RUBY_NONBLOCK]
-    RDONLY = h[:RUBY_RDONLY]
-    RDWR = h[:RUBY_RDWR]
-    TRUNC = h[:RUBY_TRUNC]
-    WRONLY = h[:RUBY_WRONLY]
-  end
-
-  self.init_open2_constants
-  
+
+  # Note, these constants are OS independent values different than
+  #  any found on common variants of Unix. They are translated to 
+  #  OS dependent values by the primitives.  Use of other hardcoded values
+  #  will cause Exceptions during file openinng.
+  APPEND = self._section2OpenConstants[:RUBY_APPEND]
+  CREAT = self._section2OpenConstants[:RUBY_CREAT]
+  EXCL = self._section2OpenConstants[:RUBY_EXCL]
+  NOCTTY = self._section2OpenConstants[:RUBY_NOCTTY]
+  NONBLOCK = self._section2OpenConstants[:RUBY_NONBLOCK]
+  RDONLY = self._section2OpenConstants[:RUBY_RDONLY]
+  RDWR = self._section2OpenConstants[:RUBY_RDWR]
+  TRUNC = self._section2OpenConstants[:RUBY_TRUNC]
+  WRONLY = self._section2OpenConstants[:RUBY_WRONLY]
+  # 
+
   # FILE::LOCK  constants initialized below
 
   primitive 'close', 'close'
@@ -346,12 +342,6 @@
     f
   end
 
-  def self.new(filename)
-    # subsequent variants replace just the corresponding bridge method
-<<<<<<< HEAD
-    self.new(filename, 'r')
-  end
-
   def self.new(filename, mode)
     if mode._isString
       f = self._fopen(filename, mode)
@@ -362,25 +352,14 @@
     end
     if f._isFixnum
       Errno.raise_errno(f, filename )
-=======
-    filename = Type.coerce_to(filename, String, :to_str)
-    f = self._open(filename, 'r')
-    if f.equal?(nil)
-      raise Errno::ENOENT, "No such file or directory - #{filename}"
     end
     f.initialize
     f
   end
 
-  def self.new(filename, mode)
+  def self.new(filename)
     filename = Type.coerce_to(filename, String, :to_str)
-    f = self._open(filename, mode)
-    if f.equal?(nil)
-      raise Errno::ENOENT, "No such file or directory - #{filename}"
->>>>>>> 657742bf
-    end
-    f.initialize
-    f
+    self.new(filename, 'r')
   end
 
   def self.open(filename, mode, permission, &blk)
@@ -394,35 +373,20 @@
     if f._isFixnum
       Errno.raise_errno(f, filename )
     end
-    return f unless block_given?
-    begin
-      blk.call(f)
-    ensure
-      f.close rescue nil
-    end
-  end
-
-<<<<<<< HEAD
-  def self.open(filename, &blk)
-    self.open(filename, 'r', &blk)
-  end
-=======
-  def self.open(filename, mode="r", perm = 0644, &b)
-    # Not easy to pass the perm flag to open(2) through smalltalk,
-    # so manage it here.  First, see if the file exists
-    filename = Type.coerce_to(filename, String, :to_str)
-    stat_obj = File._stat(filename, false)
-    f = self._open(filename, mode)
-    Errno.raise_errno(stat_obj, filename) if f.equal?(nil)
->>>>>>> 657742bf
-
-  def self.open(filename)
-    self.open(filename, 'r')
+    if block_given?
+      begin
+        blk.call(f)
+      ensure
+        f.close rescue nil
+      end
+    else
+      f 
+    end
   end
 
   def self.open(filename, mode, &blk)
     if mode._isString
-      f = self._fopen(filename, 'r')
+      f = self._fopen(filename, mode)
     elsif mode._isFixnum
       f = self._open(filename, mode, -1)
     else
@@ -431,17 +395,20 @@
     if f._isFixnum
       Errno.raise_errno(f, filename )
     end
-    return f unless block_given?
-    begin
-      blk.call(f)
-    ensure
-      f.close rescue nil
+    if block_given?
+      begin
+        blk.call(f)
+      ensure
+        f.close rescue nil
+      end
+    else
+      f
     end
   end 
 
   def self.open(filename, mode)
     if mode._isString
-      f = self._fopen(filename, 'r')
+      f = self._fopen(filename, mode)
     elsif mode._isFixnum
       f = self._open(filename, mode, -1)
     else
@@ -450,7 +417,18 @@
     if f._isFixnum
       Errno.raise_errno(f, filename )
     end
+    f
   end 
+
+  def self.open(filename, &blk)
+    filename = Type.coerce_to(filename, String, :to_str)
+    self.open(filename, 'r', &blk)
+  end
+
+  def self.open(filename)
+    filename = Type.coerce_to(filename, String, :to_str)
+    self.open(filename, 'r')
+  end
 
   def self.owned?(filename)
     stat_obj = File._stat(filename, false)
